// !$*UTF8*$!
{
	archiveVersion = 1;
	classes = {
	};
	objectVersion = 51;
	objects = {

/* Begin PBXBuildFile section */
		0A04D8B82477220F00DD37B7 /* Generated.strings in Resources */ = {isa = PBXBuildFile; fileRef = 0A04D8B62477220F00DD37B7 /* Generated.strings */; };
		0A04D8BC2477260F00DD37B7 /* Generated.strings in Resources */ = {isa = PBXBuildFile; fileRef = 0A04D8BA2477260F00DD37B7 /* Generated.strings */; };
		0A07AB1E242522CE00EFD47F /* CrashReportingService.swift in Sources */ = {isa = PBXBuildFile; fileRef = 0A07AB1D242522CE00EFD47F /* CrashReportingService.swift */; };
		0A07AB22242AC66D00EFD47F /* Notification+About.swift in Sources */ = {isa = PBXBuildFile; fileRef = 0A07AB21242AC66D00EFD47F /* Notification+About.swift */; };
		0A143A7B242E6714008745C6 /* AppDelegate+UniversalLink.swift in Sources */ = {isa = PBXBuildFile; fileRef = 0A143A7A242E6714008745C6 /* AppDelegate+UniversalLink.swift */; };
		0A1CA4C524E5D714006CAC43 /* FollowOperation.swift in Sources */ = {isa = PBXBuildFile; fileRef = 0A1CA4C424E5D714006CAC43 /* FollowOperation.swift */; };
		0A1CA4C724EB097B006CAC43 /* PubArray+Constellation.swift in Sources */ = {isa = PBXBuildFile; fileRef = 0A1CA4C624EB097B006CAC43 /* PubArray+Constellation.swift */; };
		0A1CA4CA24EB2353006CAC43 /* SendMissionOperation.swift in Sources */ = {isa = PBXBuildFile; fileRef = 0A1CA4C924EB2353006CAC43 /* SendMissionOperation.swift */; };
		0A30F86F2589253E002B281D /* Generated.strings in Resources */ = {isa = PBXBuildFile; fileRef = 0A30F86D2589253E002B281D /* Generated.strings */; };
		0A387FF42474E09200777843 /* Analytics.swift in Sources */ = {isa = PBXBuildFile; fileRef = 0A387FF32474E09200777843 /* Analytics.swift */; };
		0A387FF52474E10400777843 /* NullAnalytics.swift in Sources */ = {isa = PBXBuildFile; fileRef = 53C2B12E2295A95A0018D0A8 /* NullAnalytics.swift */; };
		0A387FF72474E45A00777843 /* CrashReporting.swift in Sources */ = {isa = PBXBuildFile; fileRef = 0A387FF62474E45A00777843 /* CrashReporting.swift */; };
		0A387FF82474E4D800777843 /* NullCrashReporting.swift in Sources */ = {isa = PBXBuildFile; fileRef = 0ABCA8EA2435534F00D7F39C /* NullCrashReporting.swift */; };
		0A387FFA2474E65300777843 /* PhoneVerificationAPI.swift in Sources */ = {isa = PBXBuildFile; fileRef = 0A387FF92474E65300777843 /* PhoneVerificationAPI.swift */; };
		0A387FFB2474E65300777843 /* PhoneVerificationAPI.swift in Sources */ = {isa = PBXBuildFile; fileRef = 0A387FF92474E65300777843 /* PhoneVerificationAPI.swift */; };
		0A387FFC2474E65300777843 /* PhoneVerificationAPI.swift in Sources */ = {isa = PBXBuildFile; fileRef = 0A387FF92474E65300777843 /* PhoneVerificationAPI.swift */; };
		0A387FFE2474E67900777843 /* NullPhoneVerificationAPI.swift in Sources */ = {isa = PBXBuildFile; fileRef = 0A64A84F247357B6009A5EBF /* NullPhoneVerificationAPI.swift */; };
		0A38800024759F4A00777843 /* Support.swift in Sources */ = {isa = PBXBuildFile; fileRef = 0A387FFF24759F4A00777843 /* Support.swift */; };
		0A38800124759F4A00777843 /* Support.swift in Sources */ = {isa = PBXBuildFile; fileRef = 0A387FFF24759F4A00777843 /* Support.swift */; };
		0A38800224759F4A00777843 /* Support.swift in Sources */ = {isa = PBXBuildFile; fileRef = 0A387FFF24759F4A00777843 /* Support.swift */; };
		0A38800424759F8100777843 /* NullSupport.swift in Sources */ = {isa = PBXBuildFile; fileRef = 0A65A633244DEFDB004C48C8 /* NullSupport.swift */; };
		0A3880052475AAB200777843 /* NullPushAPI.swift in Sources */ = {isa = PBXBuildFile; fileRef = 0A64A83D2473551C009A5EBF /* NullPushAPI.swift */; };
		0A3880072475AAE000777843 /* PushAPI.swift in Sources */ = {isa = PBXBuildFile; fileRef = 0A3880062475AAE000777843 /* PushAPI.swift */; };
		0A3880082475AAE000777843 /* PushAPI.swift in Sources */ = {isa = PBXBuildFile; fileRef = 0A3880062475AAE000777843 /* PushAPI.swift */; };
		0A3880092475AAE000777843 /* PushAPI.swift in Sources */ = {isa = PBXBuildFile; fileRef = 0A3880062475AAE000777843 /* PushAPI.swift */; };
		0A38800B2475ACC300777843 /* NullPubAPI.swift in Sources */ = {isa = PBXBuildFile; fileRef = 0A64A82A2473513A009A5EBF /* NullPubAPI.swift */; };
		0A38800D2475ACF000777843 /* PubAPI.swift in Sources */ = {isa = PBXBuildFile; fileRef = 0A38800C2475ACF000777843 /* PubAPI.swift */; };
		0A38800E2475ACF000777843 /* PubAPI.swift in Sources */ = {isa = PBXBuildFile; fileRef = 0A38800C2475ACF000777843 /* PubAPI.swift */; };
		0A38800F2475ACF000777843 /* PubAPI.swift in Sources */ = {isa = PBXBuildFile; fileRef = 0A38800C2475ACF000777843 /* PubAPI.swift */; };
		0A38801B2475BB4500777843 /* UITests.swift in Sources */ = {isa = PBXBuildFile; fileRef = 0A38801A2475BB4500777843 /* UITests.swift */; };
		0A3880222475BCE200777843 /* CrashReporting.swift in Sources */ = {isa = PBXBuildFile; fileRef = 0A387FF62474E45A00777843 /* CrashReporting.swift */; };
		0A3880232475BCE200777843 /* CrashReporting.swift in Sources */ = {isa = PBXBuildFile; fileRef = 0A387FF62474E45A00777843 /* CrashReporting.swift */; };
		0A3880252475BD3D00777843 /* Analytics.swift in Sources */ = {isa = PBXBuildFile; fileRef = 0A387FF32474E09200777843 /* Analytics.swift */; };
		0A3880262475BD3D00777843 /* Analytics.swift in Sources */ = {isa = PBXBuildFile; fileRef = 0A387FF32474E09200777843 /* Analytics.swift */; };
		0A3880272475BD6A00777843 /* AnalyticsService+AppDelegate.swift in Sources */ = {isa = PBXBuildFile; fileRef = 536255D223AAC8AD001007D0 /* AnalyticsService+AppDelegate.swift */; };
		0A3880282475BD6A00777843 /* AnalyticsService+AppDelegate.swift in Sources */ = {isa = PBXBuildFile; fileRef = 536255D223AAC8AD001007D0 /* AnalyticsService+AppDelegate.swift */; };
		0A3880292475BD8F00777843 /* OnboardingStep.swift in Sources */ = {isa = PBXBuildFile; fileRef = 530F019022DCEC4E007EBAE2 /* OnboardingStep.swift */; };
		0A3880342475CD3E00777843 /* VersePubAPI.swift in Sources */ = {isa = PBXBuildFile; fileRef = 0A64A82724734F00009A5EBF /* VersePubAPI.swift */; };
		0A3880392475D18E00777843 /* PubAPIService.swift in Sources */ = {isa = PBXBuildFile; fileRef = 0A64A82224734EC2009A5EBF /* PubAPIService.swift */; };
		0A38803A2475D18F00777843 /* PubAPIService.swift in Sources */ = {isa = PBXBuildFile; fileRef = 0A64A82224734EC2009A5EBF /* PubAPIService.swift */; };
		0A41F56A248804D6005BB1DE /* LoadBundleOperation.swift in Sources */ = {isa = PBXBuildFile; fileRef = 0A41F569248804D6005BB1DE /* LoadBundleOperation.swift */; };
		0A41F56D2488078F005BB1DE /* Preload.bundle in Resources */ = {isa = PBXBuildFile; fileRef = 0A41F56C2488078F005BB1DE /* Preload.bundle */; };
		0A41F578248F1638005BB1DE /* Feed_example_preload.json in Resources */ = {isa = PBXBuildFile; fileRef = 0A41F577248F1637005BB1DE /* Feed_example_preload.json */; };
		0A4870F72492BF6700BCD063 /* AsynchronousBlockOperation.swift in Sources */ = {isa = PBXBuildFile; fileRef = 0A4870F62492BF6700BCD063 /* AsynchronousBlockOperation.swift */; };
		0A4870F82492C05D00BCD063 /* AsynchronousBlockOperation.swift in Sources */ = {isa = PBXBuildFile; fileRef = 0A4870F62492BF6700BCD063 /* AsynchronousBlockOperation.swift */; };
		0A4870F92492C06400BCD063 /* AsynchronousOperation.swift in Sources */ = {isa = PBXBuildFile; fileRef = 0AB736BB2457753F000190F8 /* AsynchronousOperation.swift */; };
		0A4870FB2497FFAB00BCD063 /* DiscoverViewController.swift in Sources */ = {isa = PBXBuildFile; fileRef = 0A4870FA2497FFAB00BCD063 /* DiscoverViewController.swift */; };
		0A4870FD2498014F00BCD063 /* UICollectionView+Verse.swift in Sources */ = {isa = PBXBuildFile; fileRef = 0A4870FC2498014F00BCD063 /* UICollectionView+Verse.swift */; };
		0A4870FF249801CD00BCD063 /* KeyValuePaginatedCollectionViewDataSource.swift in Sources */ = {isa = PBXBuildFile; fileRef = 0A4870FE249801CD00BCD063 /* KeyValuePaginatedCollectionViewDataSource.swift */; };
		0A4871012498030800BCD063 /* PostCollectionViewCell.swift in Sources */ = {isa = PBXBuildFile; fileRef = 0A4871002498030800BCD063 /* PostCollectionViewCell.swift */; };
		0A487103249808E700BCD063 /* PinterestCollectionViewLayout.swift in Sources */ = {isa = PBXBuildFile; fileRef = 0A487102249808E700BCD063 /* PinterestCollectionViewLayout.swift */; };
		0A487105249D1B3600BCD063 /* KeyValuePaginatedCollectionViewDelegate.swift in Sources */ = {isa = PBXBuildFile; fileRef = 0A487104249D1B3500BCD063 /* KeyValuePaginatedCollectionViewDelegate.swift */; };
		0A56ABDD24E32F8000D30649 /* Star.swift in Sources */ = {isa = PBXBuildFile; fileRef = 0A56ABDC24E32F8000D30649 /* Star.swift */; };
		0A56ABDF24E470A200D30649 /* RedeemInviteOperation.swift in Sources */ = {isa = PBXBuildFile; fileRef = 0A56ABDE24E470A200D30649 /* RedeemInviteOperation.swift */; };
		0A64A80924734CD2009A5EBF /* AnalyticsService+UI.swift in Sources */ = {isa = PBXBuildFile; fileRef = 0AF9E0972461B3BB00910575 /* AnalyticsService+UI.swift */; };
		0A64A80A24734CD2009A5EBF /* AnalyticsService+UI.swift in Sources */ = {isa = PBXBuildFile; fileRef = 0AF9E0972461B3BB00910575 /* AnalyticsService+UI.swift */; };
		0A64A80B24734CD5009A5EBF /* AnalyticsService+Conversions.swift in Sources */ = {isa = PBXBuildFile; fileRef = 0AF9E0992461E92100910575 /* AnalyticsService+Conversions.swift */; };
		0A64A80C24734CD5009A5EBF /* AnalyticsService+Conversions.swift in Sources */ = {isa = PBXBuildFile; fileRef = 0AF9E0992461E92100910575 /* AnalyticsService+Conversions.swift */; };
		0A64A80D24734CD7009A5EBF /* AnalyticsService+Debug.swift in Sources */ = {isa = PBXBuildFile; fileRef = 0AF9E0A5246B149900910575 /* AnalyticsService+Debug.swift */; };
		0A64A80E24734CD8009A5EBF /* AnalyticsService+Debug.swift in Sources */ = {isa = PBXBuildFile; fileRef = 0AF9E0A5246B149900910575 /* AnalyticsService+Debug.swift */; };
		0A64A82024734E1D009A5EBF /* AnalyticsService+Onboarding.swift in Sources */ = {isa = PBXBuildFile; fileRef = 5314EF8022EA54540065D02A /* AnalyticsService+Onboarding.swift */; };
		0A64A82324734EC2009A5EBF /* PubAPIService.swift in Sources */ = {isa = PBXBuildFile; fileRef = 0A64A82224734EC2009A5EBF /* PubAPIService.swift */; };
		0A64A82824734F00009A5EBF /* VersePubAPI.swift in Sources */ = {isa = PBXBuildFile; fileRef = 0A64A82724734F00009A5EBF /* VersePubAPI.swift */; };
		0A64A82D24735169009A5EBF /* NullPubAPI.swift in Sources */ = {isa = PBXBuildFile; fileRef = 0A64A82A2473513A009A5EBF /* NullPubAPI.swift */; };
		0A64A82F2473516C009A5EBF /* NullPubAPI.swift in Sources */ = {isa = PBXBuildFile; fileRef = 0A64A82A2473513A009A5EBF /* NullPubAPI.swift */; };
		0A64A8322473520B009A5EBF /* AnalyticsService+Offboarding.swift in Sources */ = {isa = PBXBuildFile; fileRef = 53A4763A23A3385A003814DC /* AnalyticsService+Offboarding.swift */; };
		0A64A83724735392009A5EBF /* PushAPIService.swift in Sources */ = {isa = PBXBuildFile; fileRef = 0A64A83624735392009A5EBF /* PushAPIService.swift */; };
		0A64A83824735392009A5EBF /* PushAPIService.swift in Sources */ = {isa = PBXBuildFile; fileRef = 0A64A83624735392009A5EBF /* PushAPIService.swift */; };
		0A64A83924735392009A5EBF /* PushAPIService.swift in Sources */ = {isa = PBXBuildFile; fileRef = 0A64A83624735392009A5EBF /* PushAPIService.swift */; };
		0A64A83C247353CE009A5EBF /* VersePushAPI.swift in Sources */ = {isa = PBXBuildFile; fileRef = 0A64A83B247353CE009A5EBF /* VersePushAPI.swift */; };
		0A64A83F24735520009A5EBF /* NullPushAPI.swift in Sources */ = {isa = PBXBuildFile; fileRef = 0A64A83D2473551C009A5EBF /* NullPushAPI.swift */; };
		0A64A84024735520009A5EBF /* NullPushAPI.swift in Sources */ = {isa = PBXBuildFile; fileRef = 0A64A83D2473551C009A5EBF /* NullPushAPI.swift */; };
		0A64A843247355ED009A5EBF /* Log+API.swift in Sources */ = {isa = PBXBuildFile; fileRef = 53DF334D239F2A720017566D /* Log+API.swift */; };
		0A64A84624735717009A5EBF /* PhoneVerificationAPIService.swift in Sources */ = {isa = PBXBuildFile; fileRef = 0A64A84524735717009A5EBF /* PhoneVerificationAPIService.swift */; };
		0A64A84724735717009A5EBF /* PhoneVerificationAPIService.swift in Sources */ = {isa = PBXBuildFile; fileRef = 0A64A84524735717009A5EBF /* PhoneVerificationAPIService.swift */; };
		0A64A84824735717009A5EBF /* PhoneVerificationAPIService.swift in Sources */ = {isa = PBXBuildFile; fileRef = 0A64A84524735717009A5EBF /* PhoneVerificationAPIService.swift */; };
		0A64A84B24735766009A5EBF /* PhoneVerificationResponse.swift in Sources */ = {isa = PBXBuildFile; fileRef = 0A64A84A24735766009A5EBF /* PhoneVerificationResponse.swift */; };
		0A64A84C24735766009A5EBF /* PhoneVerificationResponse.swift in Sources */ = {isa = PBXBuildFile; fileRef = 0A64A84A24735766009A5EBF /* PhoneVerificationResponse.swift */; };
		0A64A84D24735766009A5EBF /* PhoneVerificationResponse.swift in Sources */ = {isa = PBXBuildFile; fileRef = 0A64A84A24735766009A5EBF /* PhoneVerificationResponse.swift */; };
		0A64A851247357B6009A5EBF /* NullPhoneVerificationAPI.swift in Sources */ = {isa = PBXBuildFile; fileRef = 0A64A84F247357B6009A5EBF /* NullPhoneVerificationAPI.swift */; };
		0A64A852247357B6009A5EBF /* NullPhoneVerificationAPI.swift in Sources */ = {isa = PBXBuildFile; fileRef = 0A64A84F247357B6009A5EBF /* NullPhoneVerificationAPI.swift */; };
		0A64A8552473585B009A5EBF /* AuthyPhoneVerificationAPI.swift in Sources */ = {isa = PBXBuildFile; fileRef = 0A64A8542473585B009A5EBF /* AuthyPhoneVerificationAPI.swift */; };
		0A65A62E244DEB65004C48C8 /* SupportService.swift in Sources */ = {isa = PBXBuildFile; fileRef = 0A65A62D244DEB65004C48C8 /* SupportService.swift */; };
		0A65A630244DEC5E004C48C8 /* ZendeskSupport.swift in Sources */ = {isa = PBXBuildFile; fileRef = 0A65A62F244DEC5E004C48C8 /* ZendeskSupport.swift */; };
		0A65A631244DEFBF004C48C8 /* SupportService.swift in Sources */ = {isa = PBXBuildFile; fileRef = 0A65A62D244DEB65004C48C8 /* SupportService.swift */; };
		0A65A632244DEFBF004C48C8 /* SupportService.swift in Sources */ = {isa = PBXBuildFile; fileRef = 0A65A62D244DEB65004C48C8 /* SupportService.swift */; };
		0A65A635244DEFFA004C48C8 /* NullSupport.swift in Sources */ = {isa = PBXBuildFile; fileRef = 0A65A633244DEFDB004C48C8 /* NullSupport.swift */; };
		0A65A636244DEFFB004C48C8 /* NullSupport.swift in Sources */ = {isa = PBXBuildFile; fileRef = 0A65A633244DEFDB004C48C8 /* NullSupport.swift */; };
		0A674A29253F3C4400698CF7 /* Draft.swift in Sources */ = {isa = PBXBuildFile; fileRef = 0A674A28253F3C4400698CF7 /* Draft.swift */; };
		0A78CCBC2416ABC80058959B /* AppDelegate+Reset.swift in Sources */ = {isa = PBXBuildFile; fileRef = 0A78CCBB2416ABC80058959B /* AppDelegate+Reset.swift */; };
		0A7C5D5224EEC21C005E5035 /* MissionControlCenter.swift in Sources */ = {isa = PBXBuildFile; fileRef = 0A7C5D5124EEC21C005E5035 /* MissionControlCenter.swift */; };
		0A7C5D5324EEDD27005E5035 /* Star.swift in Sources */ = {isa = PBXBuildFile; fileRef = 0A56ABDC24E32F8000D30649 /* Star.swift */; };
		0A7C5D5524EEDD4B005E5035 /* Star.swift in Sources */ = {isa = PBXBuildFile; fileRef = 0A56ABDC24E32F8000D30649 /* Star.swift */; };
		0AAF8C4325C6444B00FD8D0F /* CommunityCellView.swift in Sources */ = {isa = PBXBuildFile; fileRef = 0AAF8C4225C6444B00FD8D0F /* CommunityCellView.swift */; };
		0AAF8C4725C704B500FD8D0F /* UnfollowOperation.swift in Sources */ = {isa = PBXBuildFile; fileRef = 0AAF8C4625C704B500FD8D0F /* UnfollowOperation.swift */; };
		0AB736B924577451000190F8 /* RefreshOperation.swift in Sources */ = {isa = PBXBuildFile; fileRef = 0AB736B824577451000190F8 /* RefreshOperation.swift */; };
		0AB736BC2457753F000190F8 /* AsynchronousOperation.swift in Sources */ = {isa = PBXBuildFile; fileRef = 0AB736BB2457753F000190F8 /* AsynchronousOperation.swift */; };
		0AB736BE2457772B000190F8 /* SyncOperation.swift in Sources */ = {isa = PBXBuildFile; fileRef = 0AB736BD2457772B000190F8 /* SyncOperation.swift */; };
		0AB736C024577CB4000190F8 /* LoginOperation.swift in Sources */ = {isa = PBXBuildFile; fileRef = 0AB736BF24577CB4000190F8 /* LoginOperation.swift */; };
		0ABCA8ED243553CF00D7F39C /* BugsnagCrashReporting.swift in Sources */ = {isa = PBXBuildFile; fileRef = 0ABCA8EC243553CF00D7F39C /* BugsnagCrashReporting.swift */; };
		0ABCA8EE243554D000D7F39C /* NullCrashReporting.swift in Sources */ = {isa = PBXBuildFile; fileRef = 0ABCA8EA2435534F00D7F39C /* NullCrashReporting.swift */; };
		0ABCA8EF243554D000D7F39C /* NullCrashReporting.swift in Sources */ = {isa = PBXBuildFile; fileRef = 0ABCA8EA2435534F00D7F39C /* NullCrashReporting.swift */; };
		0ABCA8F02435550F00D7F39C /* CrashReportingService.swift in Sources */ = {isa = PBXBuildFile; fileRef = 0A07AB1D242522CE00EFD47F /* CrashReportingService.swift */; };
		0ABCA8F12435551000D7F39C /* CrashReportingService.swift in Sources */ = {isa = PBXBuildFile; fileRef = 0A07AB1D242522CE00EFD47F /* CrashReportingService.swift */; };
		0ABCA8F524366B9700D7F39C /* AppError.swift in Sources */ = {isa = PBXBuildFile; fileRef = 0ABCA8F424366B9700D7F39C /* AppError.swift */; };
		0ABCA8F624366CC800D7F39C /* AppError.swift in Sources */ = {isa = PBXBuildFile; fileRef = 0ABCA8F424366B9700D7F39C /* AppError.swift */; };
		0ABCA8F724366CC900D7F39C /* AppError.swift in Sources */ = {isa = PBXBuildFile; fileRef = 0ABCA8F424366B9700D7F39C /* AppError.swift */; };
		0ABCA8F92436769400D7F39C /* APIError.swift in Sources */ = {isa = PBXBuildFile; fileRef = 0ABCA8F82436769400D7F39C /* APIError.swift */; };
		0ABCA8FA243676A500D7F39C /* APIError.swift in Sources */ = {isa = PBXBuildFile; fileRef = 0ABCA8F82436769400D7F39C /* APIError.swift */; };
		0ABCA8FB2436B08900D7F39C /* APIError.swift in Sources */ = {isa = PBXBuildFile; fileRef = 0ABCA8F82436769400D7F39C /* APIError.swift */; };
		0ABCA8FD2436B41300D7F39C /* APIError+LocalizedError.swift in Sources */ = {isa = PBXBuildFile; fileRef = 0ABCA8FC2436B41300D7F39C /* APIError+LocalizedError.swift */; };
		0ABCA8FF2436B48E00D7F39C /* AppError+LocalizedError.swift in Sources */ = {isa = PBXBuildFile; fileRef = 0ABCA8FE2436B48E00D7F39C /* AppError+LocalizedError.swift */; };
		0ABCA9012437BF3400D7F39C /* String+Markdown.swift in Sources */ = {isa = PBXBuildFile; fileRef = 0ABCA9002437BF3400D7F39C /* String+Markdown.swift */; };
		0ABCA9022437BF4A00D7F39C /* String+Markdown.swift in Sources */ = {isa = PBXBuildFile; fileRef = 0ABCA9002437BF3400D7F39C /* String+Markdown.swift */; };
		0ABCA9042437BF4D00D7F39C /* String+Markdown.swift in Sources */ = {isa = PBXBuildFile; fileRef = 0ABCA9002437BF3400D7F39C /* String+Markdown.swift */; };
		0ABCA9062437C12C00D7F39C /* NSAttributedString+Markdown.swift in Sources */ = {isa = PBXBuildFile; fileRef = 0ABCA9052437C12C00D7F39C /* NSAttributedString+Markdown.swift */; };
		0ABCA9072437C16100D7F39C /* NSAttributedString+Markdown.swift in Sources */ = {isa = PBXBuildFile; fileRef = 0ABCA9052437C12C00D7F39C /* NSAttributedString+Markdown.swift */; };
		0ABCA9082437C16200D7F39C /* NSAttributedString+Markdown.swift in Sources */ = {isa = PBXBuildFile; fileRef = 0ABCA9052437C12C00D7F39C /* NSAttributedString+Markdown.swift */; };
		0ABCA90A2437C22400D7F39C /* MarkdownTests.swift in Sources */ = {isa = PBXBuildFile; fileRef = 0ABCA9092437C22400D7F39C /* MarkdownTests.swift */; };
		0ABCBCA6247708000009036D /* NetworkKey.swift in Sources */ = {isa = PBXBuildFile; fileRef = 53362F692209108F007264CB /* NetworkKey.swift */; };
		0ABCBCA7247708140009036D /* Environment.swift in Sources */ = {isa = PBXBuildFile; fileRef = 0AD00E6F23FB3C02006BF017 /* Environment.swift */; };
		0ABCBCA82477084F0009036D /* Bundle+Current.swift in Sources */ = {isa = PBXBuildFile; fileRef = 531A8A4F21FA622900D5C8C0 /* Bundle+Current.swift */; };
		0AC10DDB246C43DC00CCA22A /* Generated.strings in Resources */ = {isa = PBXBuildFile; fileRef = 0AC10DD9246C43DC00CCA22A /* Generated.strings */; };
		0AC10DE6246DBDDD00CCA22A /* KnownPubsTableViewDataSource.swift in Sources */ = {isa = PBXBuildFile; fileRef = 0AC10DE5246DBDDD00CCA22A /* KnownPubsTableViewDataSource.swift */; };
		0ACA5742243CFAEC001C5E37 /* MarkdownStyler.swift in Sources */ = {isa = PBXBuildFile; fileRef = 0ACA5741243CFAEC001C5E37 /* MarkdownStyler.swift */; };
		0ACA5746243D1A20001C5E37 /* UIFont+Tracking.swift in Sources */ = {isa = PBXBuildFile; fileRef = 0ACA5745243D1A20001C5E37 /* UIFont+Tracking.swift */; };
		0ACE919B243D599E00EFB4E9 /* NullMarkdownStyler.swift in Sources */ = {isa = PBXBuildFile; fileRef = 0ACE919A243D599E00EFB4E9 /* NullMarkdownStyler.swift */; };
		0ACE919C243D599E00EFB4E9 /* NullMarkdownStyler.swift in Sources */ = {isa = PBXBuildFile; fileRef = 0ACE919A243D599E00EFB4E9 /* NullMarkdownStyler.swift */; };
		0ACE919E243D734B00EFB4E9 /* BotError+LocalizedError.swift in Sources */ = {isa = PBXBuildFile; fileRef = 0ACE919D243D734B00EFB4E9 /* BotError+LocalizedError.swift */; };
		0ACE919F243D73DB00EFB4E9 /* BotError+LocalizedError.swift in Sources */ = {isa = PBXBuildFile; fileRef = 0ACE919D243D734B00EFB4E9 /* BotError+LocalizedError.swift */; };
		0ACE91A0243D73DC00EFB4E9 /* BotError+LocalizedError.swift in Sources */ = {isa = PBXBuildFile; fileRef = 0ACE919D243D734B00EFB4E9 /* BotError+LocalizedError.swift */; };
		0ACE91A2243D740C00EFB4E9 /* GoBotError.swift in Sources */ = {isa = PBXBuildFile; fileRef = 0ACE91A1243D740C00EFB4E9 /* GoBotError.swift */; };
		0ACE91A3243D741200EFB4E9 /* GoBotError.swift in Sources */ = {isa = PBXBuildFile; fileRef = 0ACE91A1243D740C00EFB4E9 /* GoBotError.swift */; };
		0ACE91A4243D741300EFB4E9 /* GoBotError.swift in Sources */ = {isa = PBXBuildFile; fileRef = 0ACE91A1243D740C00EFB4E9 /* GoBotError.swift */; };
		0ACE91A6243D742700EFB4E9 /* GoBotError+LocalizedError.swift in Sources */ = {isa = PBXBuildFile; fileRef = 0ACE91A5243D742700EFB4E9 /* GoBotError+LocalizedError.swift */; };
		0ACE91A7243D748600EFB4E9 /* GoBotError+LocalizedError.swift in Sources */ = {isa = PBXBuildFile; fileRef = 0ACE91A5243D742700EFB4E9 /* GoBotError+LocalizedError.swift */; };
		0ACE91A8243D748700EFB4E9 /* GoBotError+LocalizedError.swift in Sources */ = {isa = PBXBuildFile; fileRef = 0ACE91A5243D742700EFB4E9 /* GoBotError+LocalizedError.swift */; };
		0ACE91AA243D74A900EFB4E9 /* ViewDatabaseError.swift in Sources */ = {isa = PBXBuildFile; fileRef = 0ACE91A9243D74A900EFB4E9 /* ViewDatabaseError.swift */; };
		0ACE91AB243D74AF00EFB4E9 /* ViewDatabaseError.swift in Sources */ = {isa = PBXBuildFile; fileRef = 0ACE91A9243D74A900EFB4E9 /* ViewDatabaseError.swift */; };
		0ACE91AC243D74AF00EFB4E9 /* ViewDatabaseError.swift in Sources */ = {isa = PBXBuildFile; fileRef = 0ACE91A9243D74A900EFB4E9 /* ViewDatabaseError.swift */; };
		0ACE91AE243D74D200EFB4E9 /* ViewDatabaseError+LocalizedError.swift in Sources */ = {isa = PBXBuildFile; fileRef = 0ACE91AD243D74D200EFB4E9 /* ViewDatabaseError+LocalizedError.swift */; };
		0AD00E7023FB3C02006BF017 /* Environment.swift in Sources */ = {isa = PBXBuildFile; fileRef = 0AD00E6F23FB3C02006BF017 /* Environment.swift */; };
		0AD00E7523FC5FA9006BF017 /* Environment.swift in Sources */ = {isa = PBXBuildFile; fileRef = 0AD00E6F23FB3C02006BF017 /* Environment.swift */; };
		0AD00E7723FC5FA9006BF017 /* Environment.swift in Sources */ = {isa = PBXBuildFile; fileRef = 0AD00E6F23FB3C02006BF017 /* Environment.swift */; };
		0AD8D631240EC38600D87A95 /* ManagePubsViewController.swift in Sources */ = {isa = PBXBuildFile; fileRef = 0AD8D630240EC38600D87A95 /* ManagePubsViewController.swift */; };
		0AD8D635240EFF8800D87A95 /* RedeemInviteViewController.swift in Sources */ = {isa = PBXBuildFile; fileRef = 0AD8D634240EFF8800D87A95 /* RedeemInviteViewController.swift */; };
		0AE5EDBB25826FD7008BDA0C /* String+Emoji.swift in Sources */ = {isa = PBXBuildFile; fileRef = 0AE5EDBA25826FD7008BDA0C /* String+Emoji.swift */; };
		0AF2DEEE247C3EE6003F457D /* Hashtag+Link.swift in Sources */ = {isa = PBXBuildFile; fileRef = 0AF2DEED247C3EE6003F457D /* Hashtag+Link.swift */; };
		0AF2DEF0247D9DB4003F457D /* FloatingRefreshButton.swift in Sources */ = {isa = PBXBuildFile; fileRef = 0AF2DEEF247D9DB4003F457D /* FloatingRefreshButton.swift */; };
		0AF9966C24D8A0B6001113BE /* Report.swift in Sources */ = {isa = PBXBuildFile; fileRef = 0AF9966B24D8A0B6001113BE /* Report.swift */; };
		0AF9966D24D8A232001113BE /* Report.swift in Sources */ = {isa = PBXBuildFile; fileRef = 0AF9966B24D8A0B6001113BE /* Report.swift */; };
		0AF9966E24D8A232001113BE /* Report.swift in Sources */ = {isa = PBXBuildFile; fileRef = 0AF9966B24D8A0B6001113BE /* Report.swift */; };
		0AF9E0982461B3BB00910575 /* AnalyticsService+UI.swift in Sources */ = {isa = PBXBuildFile; fileRef = 0AF9E0972461B3BB00910575 /* AnalyticsService+UI.swift */; };
		0AF9E09A2461E92100910575 /* AnalyticsService+Conversions.swift in Sources */ = {isa = PBXBuildFile; fileRef = 0AF9E0992461E92100910575 /* AnalyticsService+Conversions.swift */; };
		0AF9E09C2462338800910575 /* KeyValuePaginatedTableViewDelegate.swift in Sources */ = {isa = PBXBuildFile; fileRef = 0AF9E09B2462338800910575 /* KeyValuePaginatedTableViewDelegate.swift */; };
		0AF9E09E246234BE00910575 /* PostReplyPaginatedDelegate+DataSource.swift in Sources */ = {isa = PBXBuildFile; fileRef = 0AF9E09D246234BE00910575 /* PostReplyPaginatedDelegate+DataSource.swift */; };
		0AF9E0A22465D7A800910575 /* ThreadReplyPaginatedDataSource.swift in Sources */ = {isa = PBXBuildFile; fileRef = 0AF9E0A12465D7A700910575 /* ThreadReplyPaginatedDataSource.swift */; };
		0AF9E0A42465D7D000910575 /* ThreadReplyView.swift in Sources */ = {isa = PBXBuildFile; fileRef = 0AF9E0A32465D7D000910575 /* ThreadReplyView.swift */; };
		0AF9E0A6246B149900910575 /* AnalyticsService+Debug.swift in Sources */ = {isa = PBXBuildFile; fileRef = 0AF9E0A5246B149900910575 /* AnalyticsService+Debug.swift */; };
		0AF9E0AA246B23C700910575 /* SuspendOperation.swift in Sources */ = {isa = PBXBuildFile; fileRef = 0AF9E0A9246B23C700910575 /* SuspendOperation.swift */; };
		0AF9E0AC246B23F900910575 /* ExitOperation.swift in Sources */ = {isa = PBXBuildFile; fileRef = 0AF9E0AB246B23F900910575 /* ExitOperation.swift */; };
		1B32D378249AAA4800811DC9 /* SmallPostHeaderView.swift in Sources */ = {isa = PBXBuildFile; fileRef = 1B32D377249AAA4700811DC9 /* SmallPostHeaderView.swift */; };
		1B5DB7CC24AC01DA008DCB81 /* StatisticsOperation.swift in Sources */ = {isa = PBXBuildFile; fileRef = 1B5DB7CB24AC01D9008DCB81 /* StatisticsOperation.swift */; };
		1B5DB7CE24AE598E008DCB81 /* AboutTableViewController.swift in Sources */ = {isa = PBXBuildFile; fileRef = 1B5DB7CD24AE598E008DCB81 /* AboutTableViewController.swift */; };
		1B5DB7D024AE5C8E008DCB81 /* FollowerTableViewController.swift in Sources */ = {isa = PBXBuildFile; fileRef = 1B5DB7CF24AE5C8E008DCB81 /* FollowerTableViewController.swift */; };
		1B5DB7D224AE5F7F008DCB81 /* FollowingTableViewController.swift in Sources */ = {isa = PBXBuildFile; fileRef = 1B5DB7D124AE5F7E008DCB81 /* FollowingTableViewController.swift */; };
		1BA1FECE2432805C00FBD5E5 /* Identity+Link.swift in Sources */ = {isa = PBXBuildFile; fileRef = 1BA1FECD2432805C00FBD5E5 /* Identity+Link.swift */; };
		1FFCEC6025646D12007BC13A /* PostTextEditorView.swift in Sources */ = {isa = PBXBuildFile; fileRef = 1FFCEC5F25646D12007BC13A /* PostTextEditorView.swift */; };
		230242892372C8870091BBCA /* NSNotification+Bot.swift in Sources */ = {isa = PBXBuildFile; fileRef = 535B6A0D23728049008C248E /* NSNotification+Bot.swift */; };
		2302428A2372C88C0091BBCA /* NSNotification+Bot.swift in Sources */ = {isa = PBXBuildFile; fileRef = 535B6A0D23728049008C248E /* NSNotification+Bot.swift */; };
		230F4FD222F8729700F93B14 /* TestAPI.swift in Sources */ = {isa = PBXBuildFile; fileRef = 230F4FD122F8729700F93B14 /* TestAPI.swift */; };
		231314CC2237ACDC0000C989 /* ViewDatabaseSchema.sql in Resources */ = {isa = PBXBuildFile; fileRef = 231314CB2237ACDB0000C989 /* ViewDatabaseSchema.sql */; };
		231314CD2237ACDC0000C989 /* ViewDatabaseSchema.sql in Resources */ = {isa = PBXBuildFile; fileRef = 231314CB2237ACDB0000C989 /* ViewDatabaseSchema.sql */; };
		23237A122423CE0300FE112C /* PostsWithMentions.json in Resources */ = {isa = PBXBuildFile; fileRef = 23237A112423CE0300FE112C /* PostsWithMentions.json */; };
		2334D04521F7786600AB28E2 /* GoBotInternal.swift in Sources */ = {isa = PBXBuildFile; fileRef = 2334D04421F7786600AB28E2 /* GoBotInternal.swift */; };
		233A8F8A220138F600CE01CE /* ViewDatabase.swift in Sources */ = {isa = PBXBuildFile; fileRef = 233A8F89220138F600CE01CE /* ViewDatabase.swift */; };
		2343E7802326953F00E0B6F5 /* Post+Blob.swift in Sources */ = {isa = PBXBuildFile; fileRef = 53BD748723235A450060E47E /* Post+Blob.swift */; };
		2343F1CB245851E5008D7ECE /* DispatchQueue+Deduped.swift in Sources */ = {isa = PBXBuildFile; fileRef = 2343F1CA245851E5008D7ECE /* DispatchQueue+Deduped.swift */; };
		2343F1CC245851E5008D7ECE /* DispatchQueue+Deduped.swift in Sources */ = {isa = PBXBuildFile; fileRef = 2343F1CA245851E5008D7ECE /* DispatchQueue+Deduped.swift */; };
		2343F1CD245851E5008D7ECE /* DispatchQueue+Deduped.swift in Sources */ = {isa = PBXBuildFile; fileRef = 2343F1CA245851E5008D7ECE /* DispatchQueue+Deduped.swift */; };
		2344892824195F1B00C65DE2 /* PostMentionsBlob.json in Resources */ = {isa = PBXBuildFile; fileRef = 2344892724195F1B00C65DE2 /* PostMentionsBlob.json */; };
		23448C20235F07ED00F6E484 /* GoBotTests.swift in Sources */ = {isa = PBXBuildFile; fileRef = 23448C1F235F07ED00F6E484 /* GoBotTests.swift */; };
		2346ECB422141D9E009A94CB /* Bot.swift in Sources */ = {isa = PBXBuildFile; fileRef = 531A8A2C21F18BF400D5C8C0 /* Bot.swift */; };
		2346ECB522141DAD009A94CB /* KeyValues.swift in Sources */ = {isa = PBXBuildFile; fileRef = 5369D2A9220BAFC600A65622 /* KeyValues.swift */; };
		2346ECB7221420E1009A94CB /* GoBot.swift in Sources */ = {isa = PBXBuildFile; fileRef = 2346ECB6221420E1009A94CB /* GoBot.swift */; };
		2346ECB8221420E1009A94CB /* GoBot.swift in Sources */ = {isa = PBXBuildFile; fileRef = 2346ECB6221420E1009A94CB /* GoBot.swift */; };
		2346ECBA22144D61009A94CB /* SimplePublishView.swift in Sources */ = {isa = PBXBuildFile; fileRef = 2346ECB922144D61009A94CB /* SimplePublishView.swift */; };
		2356500B2369C6CB00C3DBC0 /* DropContentRequest.swift in Sources */ = {isa = PBXBuildFile; fileRef = 2356500A2369C6CB00C3DBC0 /* DropContentRequest.swift */; };
		2356500C2369C6CB00C3DBC0 /* DropContentRequest.swift in Sources */ = {isa = PBXBuildFile; fileRef = 2356500A2369C6CB00C3DBC0 /* DropContentRequest.swift */; };
		2356500D2369C6CB00C3DBC0 /* DropContentRequest.swift in Sources */ = {isa = PBXBuildFile; fileRef = 2356500A2369C6CB00C3DBC0 /* DropContentRequest.swift */; };
		2358695624A0FAA100F4FC1D /* API.swift in Sources */ = {isa = PBXBuildFile; fileRef = 539246D922A82F9000D01EEC /* API.swift */; };
		2358695724A0FAA200F4FC1D /* API.swift in Sources */ = {isa = PBXBuildFile; fileRef = 539246D922A82F9000D01EEC /* API.swift */; };
		2358695824A0FAA200F4FC1D /* API.swift in Sources */ = {isa = PBXBuildFile; fileRef = 539246D922A82F9000D01EEC /* API.swift */; };
		2358695924A0FAE800F4FC1D /* APIError.swift in Sources */ = {isa = PBXBuildFile; fileRef = 0ABCA8F82436769400D7F39C /* APIError.swift */; };
		2358695A24A0FB1000F4FC1D /* URLResponse+APIError.swift in Sources */ = {isa = PBXBuildFile; fileRef = 5363A23322B058A5009154B7 /* URLResponse+APIError.swift */; };
		2358695B24A0FB1100F4FC1D /* URLResponse+APIError.swift in Sources */ = {isa = PBXBuildFile; fileRef = 5363A23322B058A5009154B7 /* URLResponse+APIError.swift */; };
		2358695C24A0FB1200F4FC1D /* URLResponse+APIError.swift in Sources */ = {isa = PBXBuildFile; fileRef = 5363A23322B058A5009154B7 /* URLResponse+APIError.swift */; };
		2358695D24A0FB3500F4FC1D /* Dictionary+JSONSerialization.swift in Sources */ = {isa = PBXBuildFile; fileRef = 53E29CD522D542B5008A2CB1 /* Dictionary+JSONSerialization.swift */; };
		2358695E24A0FB4A00F4FC1D /* Dictionary+Transform.swift in Sources */ = {isa = PBXBuildFile; fileRef = 53E26C5923039597009240B2 /* Dictionary+Transform.swift */; };
		2358695F24A0FB6500F4FC1D /* Date+ISO8601.swift in Sources */ = {isa = PBXBuildFile; fileRef = 53E26C5623037927009240B2 /* Date+ISO8601.swift */; };
		2358696024A0FB8600F4FC1D /* MIMEType.swift in Sources */ = {isa = PBXBuildFile; fileRef = 53211CE122836666007FB785 /* MIMEType.swift */; };
		2358696124A0FB9000F4FC1D /* URLRequest+APIHeaders.swift in Sources */ = {isa = PBXBuildFile; fileRef = 53B4F5E822B457FC00027C6A /* URLRequest+APIHeaders.swift */; };
		2358696224A0FB9100F4FC1D /* URLRequest+APIHeaders.swift in Sources */ = {isa = PBXBuildFile; fileRef = 53B4F5E822B457FC00027C6A /* URLRequest+APIHeaders.swift */; };
		2358696324A0FB9200F4FC1D /* URLRequest+APIHeaders.swift in Sources */ = {isa = PBXBuildFile; fileRef = 53B4F5E822B457FC00027C6A /* URLRequest+APIHeaders.swift */; };
		235FC915220096300083420F /* FirstAndEncrypted.json in Resources */ = {isa = PBXBuildFile; fileRef = 235FC914220096300083420F /* FirstAndEncrypted.json */; };
		23676157244F197100A97140 /* KeyValuePaginatedTableViewDataSource.swift in Sources */ = {isa = PBXBuildFile; fileRef = 23676156244F197100A97140 /* KeyValuePaginatedTableViewDataSource.swift */; };
		236761592450681800A97140 /* ViewDatabase+Pagination.swift in Sources */ = {isa = PBXBuildFile; fileRef = 236761582450681800A97140 /* ViewDatabase+Pagination.swift */; };
		2367615A2450681800A97140 /* ViewDatabase+Pagination.swift in Sources */ = {isa = PBXBuildFile; fileRef = 236761582450681800A97140 /* ViewDatabase+Pagination.swift */; };
		2367615B2450681800A97140 /* ViewDatabase+Pagination.swift in Sources */ = {isa = PBXBuildFile; fileRef = 236761582450681800A97140 /* ViewDatabase+Pagination.swift */; };
		236BCB7222689406006DF05B /* Address.swift in Sources */ = {isa = PBXBuildFile; fileRef = 23D8CE262253DB29001EB7D5 /* Address.swift */; };
		2370620823CFC53C0070712C /* GoBotReproductionHelper.swift in Sources */ = {isa = PBXBuildFile; fileRef = 2370620723CFC53B0070712C /* GoBotReproductionHelper.swift */; };
		237D057B2335139700973D63 /* Bot+Publish.swift in Sources */ = {isa = PBXBuildFile; fileRef = 53E29CD122D40462008A2CB1 /* Bot+Publish.swift */; };
		237D057C2335149100973D63 /* Blob+UIImage.swift in Sources */ = {isa = PBXBuildFile; fileRef = 53BD748523232FB70060E47E /* Blob+UIImage.swift */; };
		237D057D2335149200973D63 /* Blob+UIImage.swift in Sources */ = {isa = PBXBuildFile; fileRef = 53BD748523232FB70060E47E /* Blob+UIImage.swift */; };
		237D057E23351E4600973D63 /* Hashtag.swift in Sources */ = {isa = PBXBuildFile; fileRef = 53E29CD722D7DF84008A2CB1 /* Hashtag.swift */; };
		237D058023351F5B00973D63 /* PostWithHashtags.json in Resources */ = {isa = PBXBuildFile; fileRef = 237D057F23351F5B00973D63 /* PostWithHashtags.json */; };
		2380CE91238D32A700E9D3F7 /* BlockedTests.swift in Sources */ = {isa = PBXBuildFile; fileRef = 2380CE90238D32A700E9D3F7 /* BlockedTests.swift */; };
		2383DDA822F0FA5100D9E47C /* Onboarding+Follow.swift in Sources */ = {isa = PBXBuildFile; fileRef = 531587B822A0CDFB0004E2B1 /* Onboarding+Follow.swift */; };
		238793E4246EC34D00C9AD36 /* RepeatingTimer.swift in Sources */ = {isa = PBXBuildFile; fileRef = 5306F76F228E65240058D67A /* RepeatingTimer.swift */; };
		238793E5246EC34F00C9AD36 /* RepeatingTimer.swift in Sources */ = {isa = PBXBuildFile; fileRef = 5306F76F228E65240058D67A /* RepeatingTimer.swift */; };
		23888979220867DB0030CB92 /* FeedFill.swift in Sources */ = {isa = PBXBuildFile; fileRef = 23888978220867DB0030CB92 /* FeedFill.swift */; };
		2388897B220867F00030CB92 /* Feed_example.json in Resources */ = {isa = PBXBuildFile; fileRef = 2388897A220867F00030CB92 /* Feed_example.json */; };
		2388897C220868B70030CB92 /* ViewDatabase.swift in Sources */ = {isa = PBXBuildFile; fileRef = 233A8F89220138F600CE01CE /* ViewDatabase.swift */; };
		2388897D22086A650030CB92 /* GoBotInternal.swift in Sources */ = {isa = PBXBuildFile; fileRef = 2334D04421F7786600AB28E2 /* GoBotInternal.swift */; };
		23888982220908120030CB92 /* Feed_big.json in Resources */ = {isa = PBXBuildFile; fileRef = 23888981220908110030CB92 /* Feed_big.json */; };
		238E39DB22030E39002677AC /* Feed_cryptix2.json in Resources */ = {isa = PBXBuildFile; fileRef = 238E39DA22030E39002677AC /* Feed_cryptix2.json */; };
		238ED6B2232282D600E054A3 /* Blob.swift in Sources */ = {isa = PBXBuildFile; fileRef = 531EC4112310C9EE001A25AD /* Blob.swift */; };
		2394335222708B8400D56B94 /* Date+millisecs.swift in Sources */ = {isa = PBXBuildFile; fileRef = 2394335122708B8400D56B94 /* Date+millisecs.swift */; };
		2394616023A25A99008F552C /* AnalyticsService+Bot.swift in Sources */ = {isa = PBXBuildFile; fileRef = 53DF334F23A069FF0017566D /* AnalyticsService+Bot.swift */; };
		2394616123A25A9A008F552C /* AnalyticsService+Bot.swift in Sources */ = {isa = PBXBuildFile; fileRef = 53DF334F23A069FF0017566D /* AnalyticsService+Bot.swift */; };
		2394616323A262B5008F552C /* Log+API.swift in Sources */ = {isa = PBXBuildFile; fileRef = 53DF334D239F2A720017566D /* Log+API.swift */; };
		2394616423A262DC008F552C /* NullAnalytics.swift in Sources */ = {isa = PBXBuildFile; fileRef = 53C2B12E2295A95A0018D0A8 /* NullAnalytics.swift */; };
		2394616523A262F0008F552C /* AnalyticsService.swift in Sources */ = {isa = PBXBuildFile; fileRef = 53D66626222A55640001D9BB /* AnalyticsService.swift */; };
		23A0A3B422490B1C00CAC295 /* ContentPrivate.json in Resources */ = {isa = PBXBuildFile; fileRef = 23A0A3B322490B1C00CAC295 /* ContentPrivate.json */; };
		23C744342200B11900FB554A /* About.swift in Sources */ = {isa = PBXBuildFile; fileRef = 5316E96621FFED620053832E /* About.swift */; };
		23C744392200B12000FB554A /* Bot.swift in Sources */ = {isa = PBXBuildFile; fileRef = 531A8A2C21F18BF400D5C8C0 /* Bot.swift */; };
		23C7443B2200B12000FB554A /* Content.swift in Sources */ = {isa = PBXBuildFile; fileRef = 531A8A3D21F7DDB400D5C8C0 /* Content.swift */; };
		23C7443D2200B12000FB554A /* KeyValue.swift in Sources */ = {isa = PBXBuildFile; fileRef = 531A8A3B21F7DBD800D5C8C0 /* KeyValue.swift */; };
		23C7443E2200B12000FB554A /* Mention.swift in Sources */ = {isa = PBXBuildFile; fileRef = 531A8A3F21F7DDF100D5C8C0 /* Mention.swift */; };
		23C744402200B12000FB554A /* Profile.swift in Sources */ = {isa = PBXBuildFile; fileRef = 531A8A2E21F18C4600D5C8C0 /* Profile.swift */; };
		23C744412200B12000FB554A /* Vote.swift in Sources */ = {isa = PBXBuildFile; fileRef = 5316E96021FFED2E0053832E /* Vote.swift */; };
		23C744552200B12200FB554A /* Profile.swift in Sources */ = {isa = PBXBuildFile; fileRef = 531A8A2E21F18C4600D5C8C0 /* Profile.swift */; };
		23C744572200B13F00FB554A /* Contact.swift in Sources */ = {isa = PBXBuildFile; fileRef = 23C744562200B13F00FB554A /* Contact.swift */; };
		23C7445A2200B13F00FB554A /* Contact.swift in Sources */ = {isa = PBXBuildFile; fileRef = 23C744562200B13F00FB554A /* Contact.swift */; };
		23C7445C2200B1EF00FB554A /* KeyValueVote.json in Resources */ = {isa = PBXBuildFile; fileRef = 23C7445B2200B1EF00FB554A /* KeyValueVote.json */; };
		23C7445E2200B20500FB554A /* Contacts.json in Resources */ = {isa = PBXBuildFile; fileRef = 23C7445D2200B20500FB554A /* Contacts.json */; };
		23C7A47922748E8700F02311 /* URL+Identifier.swift in Sources */ = {isa = PBXBuildFile; fileRef = 53E341F3224D9E3B002BB5F4 /* URL+Identifier.swift */; };
		23CA4B9023228A5F005B35E8 /* PostWithAltText.json in Resources */ = {isa = PBXBuildFile; fileRef = 23CA4B8F23228A5F005B35E8 /* PostWithAltText.json */; };
		23CA4B92232291C1005B35E8 /* Blob+NSAttributedString.swift in Sources */ = {isa = PBXBuildFile; fileRef = 531EC40F2310C274001A25AD /* Blob+NSAttributedString.swift */; };
		23CA4B93232291E1005B35E8 /* UITextView+NSMutableAttributedString.swift in Sources */ = {isa = PBXBuildFile; fileRef = 539FD4B022C19F66005A4DF2 /* UITextView+NSMutableAttributedString.swift */; };
		23CF345722099E5D00F46A54 /* InvalidVoteMissingIdentifier.json in Resources */ = {isa = PBXBuildFile; fileRef = 23CF345622099E5D00F46A54 /* InvalidVoteMissingIdentifier.json */; };
		23D8CE272253DB29001EB7D5 /* Address.swift in Sources */ = {isa = PBXBuildFile; fileRef = 23D8CE262253DB29001EB7D5 /* Address.swift */; };
		23D8E2C022033D31004776EA /* (null) in Resources */ = {isa = PBXBuildFile; };
		23E76A5623F2F0F70074F424 /* ValueTimestamp.json in Resources */ = {isa = PBXBuildFile; fileRef = 23E76A5523F2F0F70074F424 /* ValueTimestamp.json */; };
		23E8805E22F894650074D399 /* Collection+RandomSample.swift in Sources */ = {isa = PBXBuildFile; fileRef = 23E8805D22F894650074D399 /* Collection+RandomSample.swift */; };
		23E8805F22F894650074D399 /* Collection+RandomSample.swift in Sources */ = {isa = PBXBuildFile; fileRef = 23E8805D22F894650074D399 /* Collection+RandomSample.swift */; };
		23E8806022F894650074D399 /* Collection+RandomSample.swift in Sources */ = {isa = PBXBuildFile; fileRef = 23E8805D22F894650074D399 /* Collection+RandomSample.swift */; };
		23E880B522857F8700486AD0 /* EnocdeJSONtest.swift in Sources */ = {isa = PBXBuildFile; fileRef = 23E880B422857F8700486AD0 /* EnocdeJSONtest.swift */; };
		23EF5A99249CDCF900469977 /* BlocksAPIService.swift in Sources */ = {isa = PBXBuildFile; fileRef = 23EF5A98249CDCF900469977 /* BlocksAPIService.swift */; };
		23EF5A9A249CDCF900469977 /* BlocksAPIService.swift in Sources */ = {isa = PBXBuildFile; fileRef = 23EF5A98249CDCF900469977 /* BlocksAPIService.swift */; };
		23EF5A9B249CDCF900469977 /* BlocksAPIService.swift in Sources */ = {isa = PBXBuildFile; fileRef = 23EF5A98249CDCF900469977 /* BlocksAPIService.swift */; };
		23EF5A9C249CDCF900469977 /* BlocksAPIService.swift in Sources */ = {isa = PBXBuildFile; fileRef = 23EF5A98249CDCF900469977 /* BlocksAPIService.swift */; };
		23EF5A9E249CDD5400469977 /* TokenStore.swift in Sources */ = {isa = PBXBuildFile; fileRef = 23EF5A9D249CDD5400469977 /* TokenStore.swift */; };
		23EF5A9F249CDD5400469977 /* TokenStore.swift in Sources */ = {isa = PBXBuildFile; fileRef = 23EF5A9D249CDD5400469977 /* TokenStore.swift */; };
		23EF5AA0249CDD5400469977 /* TokenStore.swift in Sources */ = {isa = PBXBuildFile; fileRef = 23EF5A9D249CDD5400469977 /* TokenStore.swift */; };
		23EF5AA1249CDD5400469977 /* TokenStore.swift in Sources */ = {isa = PBXBuildFile; fileRef = 23EF5A9D249CDD5400469977 /* TokenStore.swift */; };
		23EF5AA3249CE69900469977 /* NullBlocksAPI.swift in Sources */ = {isa = PBXBuildFile; fileRef = 23EF5AA2249CE69900469977 /* NullBlocksAPI.swift */; };
		23EF5AA4249CE69900469977 /* NullBlocksAPI.swift in Sources */ = {isa = PBXBuildFile; fileRef = 23EF5AA2249CE69900469977 /* NullBlocksAPI.swift */; };
		23EF5AA5249CE69900469977 /* NullBlocksAPI.swift in Sources */ = {isa = PBXBuildFile; fileRef = 23EF5AA2249CE69900469977 /* NullBlocksAPI.swift */; };
		23EF5AA6249CE69900469977 /* NullBlocksAPI.swift in Sources */ = {isa = PBXBuildFile; fileRef = 23EF5AA2249CE69900469977 /* NullBlocksAPI.swift */; };
		23EF5AA8249D177F00469977 /* BlockedAPI.swift in Sources */ = {isa = PBXBuildFile; fileRef = 23EF5AA7249D177F00469977 /* BlockedAPI.swift */; };
		23EF5AA9249D177F00469977 /* BlockedAPI.swift in Sources */ = {isa = PBXBuildFile; fileRef = 23EF5AA7249D177F00469977 /* BlockedAPI.swift */; };
		23EF5AAA249D177F00469977 /* BlockedAPI.swift in Sources */ = {isa = PBXBuildFile; fileRef = 23EF5AA7249D177F00469977 /* BlockedAPI.swift */; };
		23EF5AAB249D177F00469977 /* BlockedAPI.swift in Sources */ = {isa = PBXBuildFile; fileRef = 23EF5AA7249D177F00469977 /* BlockedAPI.swift */; };
		23EF5AAD249D185E00469977 /* BearerBlockedAPI.swift in Sources */ = {isa = PBXBuildFile; fileRef = 23EF5AAC249D185E00469977 /* BearerBlockedAPI.swift */; };
		23EF5AAE249D185E00469977 /* BearerBlockedAPI.swift in Sources */ = {isa = PBXBuildFile; fileRef = 23EF5AAC249D185E00469977 /* BearerBlockedAPI.swift */; };
		23EF5AAF249D185E00469977 /* BearerBlockedAPI.swift in Sources */ = {isa = PBXBuildFile; fileRef = 23EF5AAC249D185E00469977 /* BearerBlockedAPI.swift */; };
		23EF5AB0249D185E00469977 /* BearerBlockedAPI.swift in Sources */ = {isa = PBXBuildFile; fileRef = 23EF5AAC249D185E00469977 /* BearerBlockedAPI.swift */; };
		2D009BF924550868001351CB /* EveryoneViewController.swift in Sources */ = {isa = PBXBuildFile; fileRef = 2D009BF824550868001351CB /* EveryoneViewController.swift */; };
<<<<<<< HEAD
		2D7FE7E5258D076400356677 /* PostHogAnalytics.swift in Sources */ = {isa = PBXBuildFile; fileRef = 2D7FE7E4258D076400356677 /* PostHogAnalytics.swift */; };
		2D7FE7E6258D076400356677 /* PostHogAnalytics.swift in Sources */ = {isa = PBXBuildFile; fileRef = 2D7FE7E4258D076400356677 /* PostHogAnalytics.swift */; };
=======
		2D16330E25C72D1B00E68CBE /* DirectoryOnboardingStep.swift in Sources */ = {isa = PBXBuildFile; fileRef = 2D16330D25C72D1B00E68CBE /* DirectoryOnboardingStep.swift */; };
>>>>>>> b698b930
		53033E9A237F682F004609F8 /* ResumeOnboardingStep.swift in Sources */ = {isa = PBXBuildFile; fileRef = 53033E99237F682F004609F8 /* ResumeOnboardingStep.swift */; };
		53033E9C23831CD1004609F8 /* Onboarding+Status.swift in Sources */ = {isa = PBXBuildFile; fileRef = 53033E9B23831CD1004609F8 /* Onboarding+Status.swift */; };
		53033E9F2383322B004609F8 /* Onboarding+AppConfiguration.swift in Sources */ = {isa = PBXBuildFile; fileRef = 53033E9E2383322B004609F8 /* Onboarding+AppConfiguration.swift */; };
		5306F770228E65240058D67A /* RepeatingTimer.swift in Sources */ = {isa = PBXBuildFile; fileRef = 5306F76F228E65240058D67A /* RepeatingTimer.swift */; };
		5306F776228F07D00058D67A /* AnalyticsEnums.swift in Sources */ = {isa = PBXBuildFile; fileRef = 5306F775228F07D00058D67A /* AnalyticsEnums.swift */; };
		5308168821C46A53005C48ED /* IdentifierTests.swift in Sources */ = {isa = PBXBuildFile; fileRef = 5308168721C46A53005C48ED /* IdentifierTests.swift */; };
		5308169421C46A6E005C48ED /* OnboardingTests.swift in Sources */ = {isa = PBXBuildFile; fileRef = 5308169321C46A6E005C48ED /* OnboardingTests.swift */; };
		530816A821C46E68005C48ED /* Settings.bundle in Resources */ = {isa = PBXBuildFile; fileRef = 530816A721C46E68005C48ED /* Settings.bundle */; };
		530AC93522051D5600B7F2F2 /* SecretViewController.swift in Sources */ = {isa = PBXBuildFile; fileRef = 53FCAFDD22051C88009E9E82 /* SecretViewController.swift */; };
		530F018322DA7A06007EBAE2 /* Mention+NSAttributedString.swift in Sources */ = {isa = PBXBuildFile; fileRef = 53B4F5F822B8602F00027C6A /* Mention+NSAttributedString.swift */; };
		530F018722DAD0FD007EBAE2 /* Date+Random.swift in Sources */ = {isa = PBXBuildFile; fileRef = 530F018622DAD0FD007EBAE2 /* Date+Random.swift */; };
		530F018822DAD5D8007EBAE2 /* Date+Random.swift in Sources */ = {isa = PBXBuildFile; fileRef = 530F018622DAD0FD007EBAE2 /* Date+Random.swift */; };
		530F018A22DADCE7007EBAE2 /* Date+OlderThan.swift in Sources */ = {isa = PBXBuildFile; fileRef = 530F018922DADCE7007EBAE2 /* Date+OlderThan.swift */; };
		530F018B22DADCF7007EBAE2 /* Date+OlderThan.swift in Sources */ = {isa = PBXBuildFile; fileRef = 530F018922DADCE7007EBAE2 /* Date+OlderThan.swift */; };
		530F018D22DCE78A007EBAE2 /* String+PhoneNumberKit.swift in Sources */ = {isa = PBXBuildFile; fileRef = 530F018C22DCE78A007EBAE2 /* String+PhoneNumberKit.swift */; };
		530F018F22DCEC08007EBAE2 /* OnboardingStepView.swift in Sources */ = {isa = PBXBuildFile; fileRef = 530F018E22DCEC08007EBAE2 /* OnboardingStepView.swift */; };
		530F019122DCEC4E007EBAE2 /* OnboardingStep.swift in Sources */ = {isa = PBXBuildFile; fileRef = 530F019022DCEC4E007EBAE2 /* OnboardingStep.swift */; };
		530F019622DE87CD007EBAE2 /* PhotoOnboardingStep.swift in Sources */ = {isa = PBXBuildFile; fileRef = 530F019522DE87CD007EBAE2 /* PhotoOnboardingStep.swift */; };
		530F019822DE87EB007EBAE2 /* PhotoConfirmOnboardingStep.swift in Sources */ = {isa = PBXBuildFile; fileRef = 530F019722DE87EB007EBAE2 /* PhotoConfirmOnboardingStep.swift */; };
		530F019A22DE8F57007EBAE2 /* ImagePicker.swift in Sources */ = {isa = PBXBuildFile; fileRef = 530F019922DE8F57007EBAE2 /* ImagePicker.swift */; };
		530F019C22DEAD70007EBAE2 /* SplashOnboardingStep.swift in Sources */ = {isa = PBXBuildFile; fileRef = 530F019B22DEAD70007EBAE2 /* SplashOnboardingStep.swift */; };
		530F019E22DEAD84007EBAE2 /* BirthdateOnboardingStep.swift in Sources */ = {isa = PBXBuildFile; fileRef = 530F019D22DEAD84007EBAE2 /* BirthdateOnboardingStep.swift */; };
		530F01A022DEADB5007EBAE2 /* NameOnboardingStep.swift in Sources */ = {isa = PBXBuildFile; fileRef = 530F019F22DEADB5007EBAE2 /* NameOnboardingStep.swift */; };
		530F01A222DEADD9007EBAE2 /* PhoneOnboardingStep.swift in Sources */ = {isa = PBXBuildFile; fileRef = 530F01A122DEADD9007EBAE2 /* PhoneOnboardingStep.swift */; };
		530F01A422DEADFD007EBAE2 /* PhoneVerifyOnboardingStep.swift in Sources */ = {isa = PBXBuildFile; fileRef = 530F01A322DEADFD007EBAE2 /* PhoneVerifyOnboardingStep.swift */; };
		530F01A622DEAE1E007EBAE2 /* BackupOnboardingStep.swift in Sources */ = {isa = PBXBuildFile; fileRef = 530F01A522DEAE1E007EBAE2 /* BackupOnboardingStep.swift */; };
		530F01A822DEAE3F007EBAE2 /* ContactsOnboardingStep.swift in Sources */ = {isa = PBXBuildFile; fileRef = 530F01A722DEAE3F007EBAE2 /* ContactsOnboardingStep.swift */; };
		530F01AC22DEAE6F007EBAE2 /* BioOnboardingStep.swift in Sources */ = {isa = PBXBuildFile; fileRef = 530F01AB22DEAE6F007EBAE2 /* BioOnboardingStep.swift */; };
		530F01AE22DEAE86007EBAE2 /* DoneOnboardingStep.swift in Sources */ = {isa = PBXBuildFile; fileRef = 530F01AD22DEAE86007EBAE2 /* DoneOnboardingStep.swift */; };
		530F01B022DF8D63007EBAE2 /* BenefitsOnboardingStep.swift in Sources */ = {isa = PBXBuildFile; fileRef = 530F01AF22DF8D63007EBAE2 /* BenefitsOnboardingStep.swift */; };
		530F01B222DFCEED007EBAE2 /* String+IsValid.swift in Sources */ = {isa = PBXBuildFile; fileRef = 530F01B122DFCEED007EBAE2 /* String+IsValid.swift */; };
		530F01B422E0D3E7007EBAE2 /* TitledToggle.swift in Sources */ = {isa = PBXBuildFile; fileRef = 530F01B322E0D3E7007EBAE2 /* TitledToggle.swift */; };
		530F01B622E0D930007EBAE2 /* JoinOnboardingStep.swift in Sources */ = {isa = PBXBuildFile; fileRef = 530F01B522E0D930007EBAE2 /* JoinOnboardingStep.swift */; };
		5314EF3A22EA276A0065D02A /* (null) in Frameworks */ = {isa = PBXBuildFile; };
		5314EF3B22EA27840065D02A /* AppConfiguration.swift in Sources */ = {isa = PBXBuildFile; fileRef = 5396A62A22445BE900C57A4B /* AppConfiguration.swift */; };
		5314EF3C22EA27920065D02A /* NetworkKey.swift in Sources */ = {isa = PBXBuildFile; fileRef = 53362F692209108F007264CB /* NetworkKey.swift */; };
		5314EF3D22EA27980065D02A /* Secret.swift in Sources */ = {isa = PBXBuildFile; fileRef = 53EE01F32204F66200DFDF16 /* Secret.swift */; };
		5314EF3E22EA279F0065D02A /* Bot.swift in Sources */ = {isa = PBXBuildFile; fileRef = 531A8A2C21F18BF400D5C8C0 /* Bot.swift */; };
		5314EF3F22EA27AF0065D02A /* Identifier.swift in Sources */ = {isa = PBXBuildFile; fileRef = 531A8A4121F7DE0D00D5C8C0 /* Identifier.swift */; };
		5314EF4022EA27C50065D02A /* ContentCodable.swift in Sources */ = {isa = PBXBuildFile; fileRef = 535CD37E2267F2C60039BCF2 /* ContentCodable.swift */; };
		5314EF4122EA27CC0065D02A /* About.swift in Sources */ = {isa = PBXBuildFile; fileRef = 5316E96621FFED620053832E /* About.swift */; };
		5314EF4222EA28640065D02A /* ContentType.swift in Sources */ = {isa = PBXBuildFile; fileRef = 535754F32268E248002A6989 /* ContentType.swift */; };
		5314EF4322EA286C0065D02A /* Contact.swift in Sources */ = {isa = PBXBuildFile; fileRef = 23C744562200B13F00FB554A /* Contact.swift */; };
		5314EF4422EA28700065D02A /* Post.swift in Sources */ = {isa = PBXBuildFile; fileRef = 5316E95E21FFEB130053832E /* Post.swift */; };
		5314EF4622EA287C0065D02A /* Vote.swift in Sources */ = {isa = PBXBuildFile; fileRef = 5316E96021FFED2E0053832E /* Vote.swift */; };
		5314EF4722EA28820065D02A /* BotError.swift in Sources */ = {isa = PBXBuildFile; fileRef = 535754F12268DAB0002A6989 /* BotError.swift */; };
		5314EF4922EA28920065D02A /* KeyValues.swift in Sources */ = {isa = PBXBuildFile; fileRef = 5369D2A9220BAFC600A65622 /* KeyValues.swift */; };
		5314EF4A22EA28980065D02A /* Hashtag.swift in Sources */ = {isa = PBXBuildFile; fileRef = 53E29CD722D7DF84008A2CB1 /* Hashtag.swift */; };
		5314EF4B22EA289F0065D02A /* KeyValue.swift in Sources */ = {isa = PBXBuildFile; fileRef = 531A8A3B21F7DBD800D5C8C0 /* KeyValue.swift */; };
		5314EF4C22EA28A40065D02A /* BotStatistics.swift in Sources */ = {isa = PBXBuildFile; fileRef = 535CD3742266901F0039BCF2 /* BotStatistics.swift */; };
		5314EF4D22EA28B60065D02A /* Value.swift in Sources */ = {isa = PBXBuildFile; fileRef = 53AD3FE422735C7B005228F9 /* Value.swift */; };
		5314EF4F22EA28C80065D02A /* String+Whitespace.swift in Sources */ = {isa = PBXBuildFile; fileRef = 539FD4C422C3D6CC005A4DF2 /* String+Whitespace.swift */; };
		5314EF5022EA28D00065D02A /* Bots.swift in Sources */ = {isa = PBXBuildFile; fileRef = 532751D0222497A70026500F /* Bots.swift */; };
		5314EF5122EA28E60065D02A /* AppConfiguration+Keychain.swift in Sources */ = {isa = PBXBuildFile; fileRef = 53C2B12B2294E8A50018D0A8 /* AppConfiguration+Keychain.swift */; };
		5314EF5222EA28F50065D02A /* Content.swift in Sources */ = {isa = PBXBuildFile; fileRef = 531A8A3D21F7DDB400D5C8C0 /* Content.swift */; };
		5314EF5322EA28FC0065D02A /* GoBot.swift in Sources */ = {isa = PBXBuildFile; fileRef = 2346ECB6221420E1009A94CB /* GoBot.swift */; };
		5314EF5422EA290A0065D02A /* Mention.swift in Sources */ = {isa = PBXBuildFile; fileRef = 531A8A3F21F7DDF100D5C8C0 /* Mention.swift */; };
		5314EF5522EA29210065D02A /* Address.swift in Sources */ = {isa = PBXBuildFile; fileRef = 23D8CE262253DB29001EB7D5 /* Address.swift */; };
		5314EF5622EA292A0065D02A /* Markdownable.swift in Sources */ = {isa = PBXBuildFile; fileRef = 53B4F5F522B85BF200027C6A /* Markdownable.swift */; };
		5314EF5722EA29330065D02A /* GoBotInternal.swift in Sources */ = {isa = PBXBuildFile; fileRef = 2334D04421F7786600AB28E2 /* GoBotInternal.swift */; };
		5314EF5822EA293D0065D02A /* ViewDatabase.swift in Sources */ = {isa = PBXBuildFile; fileRef = 233A8F89220138F600CE01CE /* ViewDatabase.swift */; };
		5314EF5922EA295C0065D02A /* FakeBot.swift in Sources */ = {isa = PBXBuildFile; fileRef = 5369D2A1220B561800A65622 /* FakeBot.swift */; };
		5314EF5A22EA298D0065D02A /* Thread+Assert.swift in Sources */ = {isa = PBXBuildFile; fileRef = 53AD3FE822775936005228F9 /* Thread+Assert.swift */; };
		5314EF5B22EA29AA0065D02A /* Mention+NSAttributedString.swift in Sources */ = {isa = PBXBuildFile; fileRef = 53B4F5F822B8602F00027C6A /* Mention+NSAttributedString.swift */; };
		5314EF5C22EA29BA0065D02A /* NSAttributedString+Markdownable.swift in Sources */ = {isa = PBXBuildFile; fileRef = 53B4F5FB22B8732800027C6A /* NSAttributedString+Markdownable.swift */; };
		5314EF5D22EA29D70065D02A /* Bundle+Current.swift in Sources */ = {isa = PBXBuildFile; fileRef = 531A8A4F21FA622900D5C8C0 /* Bundle+Current.swift */; };
		5314EF5E22EA29E40065D02A /* Date+millisecs.swift in Sources */ = {isa = PBXBuildFile; fileRef = 2394335122708B8400D56B94 /* Date+millisecs.swift */; };
		5314EF5F22EA2A240065D02A /* Keychain.swift in Sources */ = {isa = PBXBuildFile; fileRef = 53C2B1372295AE080018D0A8 /* Keychain.swift */; };
		5314EF6022EA2A670065D02A /* AppConfiguration+Data.swift in Sources */ = {isa = PBXBuildFile; fileRef = 53C2B1332295AC000018D0A8 /* AppConfiguration+Data.swift */; };
		5314EF6222EA2AA40065D02A /* OSLog.swift in Sources */ = {isa = PBXBuildFile; fileRef = 5314EF6122EA2AA40065D02A /* OSLog.swift */; };
		5314EF6522EA2B080065D02A /* NullLog.swift in Sources */ = {isa = PBXBuildFile; fileRef = 5314EF6322EA2ABE0065D02A /* NullLog.swift */; };
		5314EF6622EA2B180065D02A /* NullLog.swift in Sources */ = {isa = PBXBuildFile; fileRef = 5314EF6322EA2ABE0065D02A /* NullLog.swift */; };
		5314EF6722EA2B290065D02A /* LogService.swift in Sources */ = {isa = PBXBuildFile; fileRef = 5396A61E224429C700C57A4B /* LogService.swift */; };
		5314EF6822EA2B380065D02A /* UIImage+Resize.swift in Sources */ = {isa = PBXBuildFile; fileRef = 53211CDF22827B58007FB785 /* UIImage+Resize.swift */; };
		5314EF6922EA2B3E0065D02A /* Data+JSON.swift in Sources */ = {isa = PBXBuildFile; fileRef = 5369D2A3220B596800A65622 /* Data+JSON.swift */; };
		5314EF6A22EA2B460065D02A /* Hashtag+NSAttributedString.swift in Sources */ = {isa = PBXBuildFile; fileRef = 53E29CDE22D7EE1C008A2CB1 /* Hashtag+NSAttributedString.swift */; };
		5314EF6B22EA2B730065D02A /* Hashtag+String.swift in Sources */ = {isa = PBXBuildFile; fileRef = 53E29CDC22D7EC6F008A2CB1 /* Hashtag+String.swift */; };
		5314EF6C22EA2B9B0065D02A /* String+HashtagSubstrings.swift in Sources */ = {isa = PBXBuildFile; fileRef = 53E29CCC22D296BA008A2CB1 /* String+HashtagSubstrings.swift */; };
		5314EF6D22EA2BA90065D02A /* Image.swift in Sources */ = {isa = PBXBuildFile; fileRef = 53CF2A4C22026B1700F0A2CC /* Image.swift */; };
		5314EF6E22EA2BC20065D02A /* Image+UIImage.swift in Sources */ = {isa = PBXBuildFile; fileRef = 53211CE32283717C007FB785 /* Image+UIImage.swift */; };
		5314EF6F22EA2BE10065D02A /* MIMEType.swift in Sources */ = {isa = PBXBuildFile; fileRef = 53211CE122836666007FB785 /* MIMEType.swift */; };
		5314EF7022EA2F140065D02A /* Onboarding.swift in Sources */ = {isa = PBXBuildFile; fileRef = 531587AC229F0DC00004E2B1 /* Onboarding.swift */; };
		5314EF7122EA34160065D02A /* Date+Random.swift in Sources */ = {isa = PBXBuildFile; fileRef = 530F018622DAD0FD007EBAE2 /* Date+Random.swift */; };
		5314EF7222EA34230065D02A /* Date+OlderThan.swift in Sources */ = {isa = PBXBuildFile; fileRef = 530F018922DADCE7007EBAE2 /* Date+OlderThan.swift */; };
		5314EF7322EA34B60065D02A /* String+PhoneNumberKit.swift in Sources */ = {isa = PBXBuildFile; fileRef = 530F018C22DCE78A007EBAE2 /* String+PhoneNumberKit.swift */; };
		5314EF7422EA34BC0065D02A /* String+IsValid.swift in Sources */ = {isa = PBXBuildFile; fileRef = 530F01B122DFCEED007EBAE2 /* String+IsValid.swift */; };
		5314EF7722EA34F90065D02A /* Person.swift in Sources */ = {isa = PBXBuildFile; fileRef = 539246DF22A9CCBF00D01EEC /* Person.swift */; };
		5314EF7C22EA358F0065D02A /* Dictionary+JSONSerialization.swift in Sources */ = {isa = PBXBuildFile; fileRef = 53E29CD522D542B5008A2CB1 /* Dictionary+JSONSerialization.swift */; };
		5314EF7D22EA35A60065D02A /* XCTest+Test.swift in Sources */ = {isa = PBXBuildFile; fileRef = 533DAFA4223AD2D600229EB3 /* XCTest+Test.swift */; };
		5314EF7E22EA35A60065D02A /* XCTestCase+JSON.swift in Sources */ = {isa = PBXBuildFile; fileRef = 53EE01FA2205035800DFDF16 /* XCTestCase+JSON.swift */; };
		5314EF7F22EA48BA0065D02A /* ViewDatabaseSchema.sql in Resources */ = {isa = PBXBuildFile; fileRef = 231314CB2237ACDB0000C989 /* ViewDatabaseSchema.sql */; };
		5314EF8122EA54540065D02A /* AnalyticsService+Onboarding.swift in Sources */ = {isa = PBXBuildFile; fileRef = 5314EF8022EA54540065D02A /* AnalyticsService+Onboarding.swift */; };
		5314EF8322EB713C0065D02A /* UIView+Shake.swift in Sources */ = {isa = PBXBuildFile; fileRef = 5314EF8222EB713C0065D02A /* UIView+Shake.swift */; };
		5315854B2363614100334863 /* Bot+AppConfiguration.swift in Sources */ = {isa = PBXBuildFile; fileRef = 5315854A2363614100334863 /* Bot+AppConfiguration.swift */; };
		531587AD229F0DC00004E2B1 /* Onboarding.swift in Sources */ = {isa = PBXBuildFile; fileRef = 531587AC229F0DC00004E2B1 /* Onboarding.swift */; };
		531587B0229F1E5F0004E2B1 /* Onboarding+Verify.swift in Sources */ = {isa = PBXBuildFile; fileRef = 531587AF229F1E5F0004E2B1 /* Onboarding+Verify.swift */; };
		531587B2229F33F00004E2B1 /* DebugOnboardingViewController.swift in Sources */ = {isa = PBXBuildFile; fileRef = 531587B1229F33F00004E2B1 /* DebugOnboardingViewController.swift */; };
		531587B4229F35340004E2B1 /* UITableViewCell+UIActivityIndicator.swift in Sources */ = {isa = PBXBuildFile; fileRef = 531587B3229F35340004E2B1 /* UITableViewCell+UIActivityIndicator.swift */; };
		531587B922A0CDFB0004E2B1 /* Onboarding+Follow.swift in Sources */ = {isa = PBXBuildFile; fileRef = 531587B822A0CDFB0004E2B1 /* Onboarding+Follow.swift */; };
		531587BB22A18C280004E2B1 /* Onboarding+Migrate.swift in Sources */ = {isa = PBXBuildFile; fileRef = 531587BA22A18C280004E2B1 /* Onboarding+Migrate.swift */; };
		5316E95521FFC7FB0053832E /* PostBranchArray.json in Resources */ = {isa = PBXBuildFile; fileRef = 5316E95421FFC7FB0053832E /* PostBranchArray.json */; };
		5316E95721FFCDFF0053832E /* UnsupportedType.json in Resources */ = {isa = PBXBuildFile; fileRef = 5316E95621FFCDFF0053832E /* UnsupportedType.json */; };
		5316E95921FFD19F0053832E /* Invalid.json in Resources */ = {isa = PBXBuildFile; fileRef = 5316E95821FFD19F0053832E /* Invalid.json */; };
		5316E95B21FFD4980053832E /* InvalidChannel.json in Resources */ = {isa = PBXBuildFile; fileRef = 5316E95A21FFD4980053832E /* InvalidChannel.json */; };
		5316E95F21FFEB130053832E /* Post.swift in Sources */ = {isa = PBXBuildFile; fileRef = 5316E95E21FFEB130053832E /* Post.swift */; };
		5316E96121FFED2E0053832E /* Vote.swift in Sources */ = {isa = PBXBuildFile; fileRef = 5316E96021FFED2E0053832E /* Vote.swift */; };
		5316E96721FFED620053832E /* About.swift in Sources */ = {isa = PBXBuildFile; fileRef = 5316E96621FFED620053832E /* About.swift */; };
		531749952370EC7700F4C381 /* UIView+UIImage.swift in Sources */ = {isa = PBXBuildFile; fileRef = 531749942370EC7700F4C381 /* UIView+UIImage.swift */; };
		531749972370EED800F4C381 /* UIView+Superview.swift in Sources */ = {isa = PBXBuildFile; fileRef = 531749962370EED800F4C381 /* UIView+Superview.swift */; };
		5319257E22F286FC00B44FA3 /* URL+Verse.swift in Sources */ = {isa = PBXBuildFile; fileRef = 5319257D22F286FC00B44FA3 /* URL+Verse.swift */; };
		5319258022F3A09C00B44FA3 /* NotificationCellView.swift in Sources */ = {isa = PBXBuildFile; fileRef = 5319257F22F3A09C00B44FA3 /* NotificationCellView.swift */; };
		5319258222F3B13600B44FA3 /* AvatarImageView.swift in Sources */ = {isa = PBXBuildFile; fileRef = 5319258122F3B13600B44FA3 /* AvatarImageView.swift */; };
		5319258422F9E5EB00B44FA3 /* Date+Elapsed.swift in Sources */ = {isa = PBXBuildFile; fileRef = 5319258322F9E5EB00B44FA3 /* Date+Elapsed.swift */; };
		5319258522F9E63900B44FA3 /* Date+Elapsed.swift in Sources */ = {isa = PBXBuildFile; fileRef = 5319258322F9E5EB00B44FA3 /* Date+Elapsed.swift */; };
		5319EBD722F22BA700EC7583 /* MenuViewController.swift in Sources */ = {isa = PBXBuildFile; fileRef = 5319EBD622F22BA700EC7583 /* MenuViewController.swift */; };
		5319F06B234EDC8000F4D3C1 /* UIView+HeaderView.swift in Sources */ = {isa = PBXBuildFile; fileRef = 5319F06A234EDC7F00F4D3C1 /* UIView+HeaderView.swift */; };
		531A8A3521F4364200D5C8C0 /* libsqlite3.tbd in Frameworks */ = {isa = PBXBuildFile; fileRef = 531A8A3321F4364100D5C8C0 /* libsqlite3.tbd */; };
		531A8A3621F4364200D5C8C0 /* libsqlite3.0.tbd in Frameworks */ = {isa = PBXBuildFile; fileRef = 531A8A3421F4364100D5C8C0 /* libsqlite3.0.tbd */; };
		531A8A3721F4364D00D5C8C0 /* libsqlite3.0.tbd in Frameworks */ = {isa = PBXBuildFile; fileRef = 531A8A3421F4364100D5C8C0 /* libsqlite3.0.tbd */; };
		531A8A3821F4364D00D5C8C0 /* libsqlite3.tbd in Frameworks */ = {isa = PBXBuildFile; fileRef = 531A8A3321F4364100D5C8C0 /* libsqlite3.tbd */; };
		531A8A4321F8358600D5C8C0 /* Identifier.swift in Sources */ = {isa = PBXBuildFile; fileRef = 531A8A4121F7DE0D00D5C8C0 /* Identifier.swift */; };
		531A8A4721FA36A600D5C8C0 /* ContentTests.swift in Sources */ = {isa = PBXBuildFile; fileRef = 531A8A4621FA36A600D5C8C0 /* ContentTests.swift */; };
		531A8A4821FA37B000D5C8C0 /* Content.swift in Sources */ = {isa = PBXBuildFile; fileRef = 531A8A3D21F7DDB400D5C8C0 /* Content.swift */; };
		531A8A4921FA382400D5C8C0 /* Mention.swift in Sources */ = {isa = PBXBuildFile; fileRef = 531A8A3F21F7DDF100D5C8C0 /* Mention.swift */; };
		531A8A4A21FA3C6400D5C8C0 /* KeyValue.swift in Sources */ = {isa = PBXBuildFile; fileRef = 531A8A3B21F7DBD800D5C8C0 /* KeyValue.swift */; };
		531A8A4C21FA5E4700D5C8C0 /* PostBranchField.json in Resources */ = {isa = PBXBuildFile; fileRef = 531A8A4B21FA5E4700D5C8C0 /* PostBranchField.json */; };
		531A8A4E21FA619A00D5C8C0 /* KeyValue.json in Resources */ = {isa = PBXBuildFile; fileRef = 531A8A4D21FA619A00D5C8C0 /* KeyValue.json */; };
		531A8A5021FA622900D5C8C0 /* Bundle+Current.swift in Sources */ = {isa = PBXBuildFile; fileRef = 531A8A4F21FA622900D5C8C0 /* Bundle+Current.swift */; };
		531A8A5121FA622900D5C8C0 /* Bundle+Current.swift in Sources */ = {isa = PBXBuildFile; fileRef = 531A8A4F21FA622900D5C8C0 /* Bundle+Current.swift */; };
		531A8A5321FB78A900D5C8C0 /* Channel.json in Resources */ = {isa = PBXBuildFile; fileRef = 531A8A5221FB78A900D5C8C0 /* Channel.json */; };
		531A8A5521FB87A600D5C8C0 /* UnsupportedBlob.json in Resources */ = {isa = PBXBuildFile; fileRef = 531A8A5421FB87A600D5C8C0 /* UnsupportedBlob.json */; };
		531B92B122CAC203005D5255 /* PostButtonsView.swift in Sources */ = {isa = PBXBuildFile; fileRef = 531B92B022CAC203005D5255 /* PostButtonsView.swift */; };
		531B92B322CAC25C005D5255 /* UITextView+Verse.swift in Sources */ = {isa = PBXBuildFile; fileRef = 531B92B222CAC25C005D5255 /* UITextView+Verse.swift */; };
		531B92B522CBDDAD005D5255 /* UIView+NSLayoutConstraint.swift in Sources */ = {isa = PBXBuildFile; fileRef = 531B92B422CBDDAD005D5255 /* UIView+NSLayoutConstraint.swift */; };
		531B92B722CD0E65005D5255 /* MentionTextViewDelegate.swift in Sources */ = {isa = PBXBuildFile; fileRef = 531B92B622CD0E65005D5255 /* MentionTextViewDelegate.swift */; };
		531B92B922CD128F005D5255 /* UITextView+Mention.swift in Sources */ = {isa = PBXBuildFile; fileRef = 531B92B822CD128F005D5255 /* UITextView+Mention.swift */; };
		531B92BB22CD1383005D5255 /* NSMutableAttributedString+Attributes.swift in Sources */ = {isa = PBXBuildFile; fileRef = 531B92BA22CD1383005D5255 /* NSMutableAttributedString+Attributes.swift */; };
		531B92BD22CD65ED005D5255 /* UIFont+Verse.swift in Sources */ = {isa = PBXBuildFile; fileRef = 531B92BC22CD65ED005D5255 /* UIFont+Verse.swift */; };
		531B92C022CE7CF8005D5255 /* UITableView+VisibleIndexPath.swift in Sources */ = {isa = PBXBuildFile; fileRef = 531B92BF22CE7CF8005D5255 /* UITableView+VisibleIndexPath.swift */; };
		531B92C422CEAD25005D5255 /* PostReplyView.swift in Sources */ = {isa = PBXBuildFile; fileRef = 531B92C322CEAD25005D5255 /* PostReplyView.swift */; };
		531B92C722D125DA005D5255 /* ChannelsViewController.swift in Sources */ = {isa = PBXBuildFile; fileRef = 531B92C622D125DA005D5255 /* ChannelsViewController.swift */; };
		531D0A0D21EAADFB008E40A8 /* Layout.swift in Sources */ = {isa = PBXBuildFile; fileRef = 531D0A0C21EAADFB008E40A8 /* Layout.swift */; };
		531D0A1321EACC0A008E40A8 /* GoBotViewController.swift in Sources */ = {isa = PBXBuildFile; fileRef = 531D0A1221EACC0A008E40A8 /* GoBotViewController.swift */; };
		531EC40A230EF2DA001A25AD /* PreviewSettingsViewController.swift in Sources */ = {isa = PBXBuildFile; fileRef = 531EC409230EF2DA001A25AD /* PreviewSettingsViewController.swift */; };
		531EC40C230F6B9E001A25AD /* DebugPostsViewController.swift in Sources */ = {isa = PBXBuildFile; fileRef = 531EC40B230F6B9E001A25AD /* DebugPostsViewController.swift */; };
		531EC4102310C274001A25AD /* Blob+NSAttributedString.swift in Sources */ = {isa = PBXBuildFile; fileRef = 531EC40F2310C274001A25AD /* Blob+NSAttributedString.swift */; };
		531EC4122310C9EE001A25AD /* Blob.swift in Sources */ = {isa = PBXBuildFile; fileRef = 531EC4112310C9EE001A25AD /* Blob.swift */; };
		53211CC6227B5A85007FB785 /* Layout+Separator.swift in Sources */ = {isa = PBXBuildFile; fileRef = 53211CC5227B5A85007FB785 /* Layout+Separator.swift */; };
		53211CC8227B60EE007FB785 /* ContactsViewControllers.swift in Sources */ = {isa = PBXBuildFile; fileRef = 53211CC7227B60EE007FB785 /* ContactsViewControllers.swift */; };
		53211CCA227BA725007FB785 /* Array+SafeSubscript.swift in Sources */ = {isa = PBXBuildFile; fileRef = 53211CC9227BA725007FB785 /* Array+SafeSubscript.swift */; };
		53211CCC227BB653007FB785 /* ImageView.swift in Sources */ = {isa = PBXBuildFile; fileRef = 53211CCB227BB653007FB785 /* ImageView.swift */; };
		53211CCE227BF068007FB785 /* Array+ElementsAtIndexes.swift in Sources */ = {isa = PBXBuildFile; fileRef = 53211CCD227BF067007FB785 /* Array+ElementsAtIndexes.swift */; };
		53211CD0227C8F85007FB785 /* AboutCellView.swift in Sources */ = {isa = PBXBuildFile; fileRef = 53211CCF227C8F85007FB785 /* AboutCellView.swift */; };
		53211CD42280E1E1007FB785 /* EditAboutViewController.swift in Sources */ = {isa = PBXBuildFile; fileRef = 53211CD32280E1E1007FB785 /* EditAboutViewController.swift */; };
		53211CD62281D567007FB785 /* EditAboutView.swift in Sources */ = {isa = PBXBuildFile; fileRef = 53211CD52281D567007FB785 /* EditAboutView.swift */; };
		53211CD82281D587007FB785 /* EditValueView.swift in Sources */ = {isa = PBXBuildFile; fileRef = 53211CD72281D587007FB785 /* EditValueView.swift */; };
		53211CDA2281EB22007FB785 /* AppController+Progress.swift in Sources */ = {isa = PBXBuildFile; fileRef = 53211CD92281EB22007FB785 /* AppController+Progress.swift */; };
		53211CDC228230D6007FB785 /* UIView+Round.swift in Sources */ = {isa = PBXBuildFile; fileRef = 53211CDB228230D6007FB785 /* UIView+Round.swift */; };
		53211CDE228250D7007FB785 /* UIView+Stroke.swift in Sources */ = {isa = PBXBuildFile; fileRef = 53211CDD228250D7007FB785 /* UIView+Stroke.swift */; };
		53211CE022827B58007FB785 /* UIImage+Resize.swift in Sources */ = {isa = PBXBuildFile; fileRef = 53211CDF22827B58007FB785 /* UIImage+Resize.swift */; };
		53211CE222836666007FB785 /* MIMEType.swift in Sources */ = {isa = PBXBuildFile; fileRef = 53211CE122836666007FB785 /* MIMEType.swift */; };
		53211CE42283717C007FB785 /* Image+UIImage.swift in Sources */ = {isa = PBXBuildFile; fileRef = 53211CE32283717C007FB785 /* Image+UIImage.swift */; };
		53211CE522838107007FB785 /* UIImage+Resize.swift in Sources */ = {isa = PBXBuildFile; fileRef = 53211CDF22827B58007FB785 /* UIImage+Resize.swift */; };
		53211CE622838121007FB785 /* Image+UIImage.swift in Sources */ = {isa = PBXBuildFile; fileRef = 53211CE32283717C007FB785 /* Image+UIImage.swift */; };
		53211CE722838137007FB785 /* MIMEType.swift in Sources */ = {isa = PBXBuildFile; fileRef = 53211CE122836666007FB785 /* MIMEType.swift */; };
		53211CE92284B9F5007FB785 /* AppConfigurationViewController.swift in Sources */ = {isa = PBXBuildFile; fileRef = 53211CE82284B9F5007FB785 /* AppConfigurationViewController.swift */; };
		53211CED22852216007FB785 /* AppConfigurationTests.swift in Sources */ = {isa = PBXBuildFile; fileRef = 53211CEC22852216007FB785 /* AppConfigurationTests.swift */; };
		53211CEE22852285007FB785 /* AppConfiguration.swift in Sources */ = {isa = PBXBuildFile; fileRef = 5396A62A22445BE900C57A4B /* AppConfiguration.swift */; };
		53211CEF228522A0007FB785 /* Bots.swift in Sources */ = {isa = PBXBuildFile; fileRef = 532751D0222497A70026500F /* Bots.swift */; };
		53211CF0228522B2007FB785 /* FakeBot.swift in Sources */ = {isa = PBXBuildFile; fileRef = 5369D2A1220B561800A65622 /* FakeBot.swift */; };
		532751CF222495940026500F /* AboutViewController.swift in Sources */ = {isa = PBXBuildFile; fileRef = 532751CE222495940026500F /* AboutViewController.swift */; };
		532751D1222497A70026500F /* Bots.swift in Sources */ = {isa = PBXBuildFile; fileRef = 532751D0222497A70026500F /* Bots.swift */; };
		532751D32224A0CD0026500F /* ContentViewController.swift in Sources */ = {isa = PBXBuildFile; fileRef = 532751D22224A0CD0026500F /* ContentViewController.swift */; };
		53362F672208C2B3007264CB /* AppController+Lifecycle.swift in Sources */ = {isa = PBXBuildFile; fileRef = 53362F662208C2B3007264CB /* AppController+Lifecycle.swift */; };
		53362F6A2209108F007264CB /* NetworkKey.swift in Sources */ = {isa = PBXBuildFile; fileRef = 53362F692209108F007264CB /* NetworkKey.swift */; };
		53362F6C22091DD4007264CB /* NetworkKeyViewController.swift in Sources */ = {isa = PBXBuildFile; fileRef = 53362F6B22091DD4007264CB /* NetworkKeyViewController.swift */; };
		53362F6E2209F754007264CB /* NetworkKeyTests.swift in Sources */ = {isa = PBXBuildFile; fileRef = 53362F6D2209F754007264CB /* NetworkKeyTests.swift */; };
		53362F6F2209F8D5007264CB /* NetworkKey.swift in Sources */ = {isa = PBXBuildFile; fileRef = 53362F692209108F007264CB /* NetworkKey.swift */; };
		5336611122D965B300100707 /* UIColor+Random.swift in Sources */ = {isa = PBXBuildFile; fileRef = 5336611022D965B300100707 /* UIColor+Random.swift */; };
		5336611322D965C700100707 /* UIColor+UIImage.swift in Sources */ = {isa = PBXBuildFile; fileRef = 5336611222D965C700100707 /* UIColor+UIImage.swift */; };
		5336611422D9669E00100707 /* UIColor+Random.swift in Sources */ = {isa = PBXBuildFile; fileRef = 5336611022D965B300100707 /* UIColor+Random.swift */; };
		5336611522D9669E00100707 /* UIColor+UIImage.swift in Sources */ = {isa = PBXBuildFile; fileRef = 5336611222D965C700100707 /* UIColor+UIImage.swift */; };
		5336611622D96AD500100707 /* Dictionary+JSONSerialization.swift in Sources */ = {isa = PBXBuildFile; fileRef = 53E29CD522D542B5008A2CB1 /* Dictionary+JSONSerialization.swift */; };
		53375F7F231F12E400610932 /* UIViewController+UIAlertController.swift in Sources */ = {isa = PBXBuildFile; fileRef = 53375F7E231F12E400610932 /* UIViewController+UIAlertController.swift */; };
		53375F812321757C00610932 /* GalleryView.swift in Sources */ = {isa = PBXBuildFile; fileRef = 53375F802321757C00610932 /* GalleryView.swift */; };
		53375F83232178DB00610932 /* UIPageControl+Verse.swift in Sources */ = {isa = PBXBuildFile; fileRef = 53375F82232178DB00610932 /* UIPageControl+Verse.swift */; };
		533D0A692389BEE400E5A374 /* ColorTests.swift in Sources */ = {isa = PBXBuildFile; fileRef = 533D0A682389BEE400E5A374 /* ColorTests.swift */; };
		533DAFA5223AD2D600229EB3 /* XCTest+Test.swift in Sources */ = {isa = PBXBuildFile; fileRef = 533DAFA4223AD2D600229EB3 /* XCTest+Test.swift */; };
		533DC01A2331951400C8472F /* Blob.swift in Sources */ = {isa = PBXBuildFile; fileRef = 531EC4112310C9EE001A25AD /* Blob.swift */; };
		533EDBDB23844A71008B3565 /* Onboarding+AppConfiguration.swift in Sources */ = {isa = PBXBuildFile; fileRef = 53033E9E2383322B004609F8 /* Onboarding+AppConfiguration.swift */; };
		533EDBDC23844A91008B3565 /* Onboarding+Status.swift in Sources */ = {isa = PBXBuildFile; fileRef = 53033E9B23831CD1004609F8 /* Onboarding+Status.swift */; };
		533EDBE42385F3B1008B3565 /* Cache.swift in Sources */ = {isa = PBXBuildFile; fileRef = 533EDBE02385F3B1008B3565 /* Cache.swift */; };
		533EDBE82385F7CD008B3565 /* CacheTests.swift in Sources */ = {isa = PBXBuildFile; fileRef = 533EDBE72385F7CD008B3565 /* CacheTests.swift */; };
		533EDBE92385F7E7008B3565 /* Cache.swift in Sources */ = {isa = PBXBuildFile; fileRef = 533EDBE02385F3B1008B3565 /* Cache.swift */; };
		533EDBEB2385F8B6008B3565 /* DictionaryCache.swift in Sources */ = {isa = PBXBuildFile; fileRef = 533EDBEA2385F8B6008B3565 /* DictionaryCache.swift */; };
		533EDBEC2385F97D008B3565 /* DictionaryCache.swift in Sources */ = {isa = PBXBuildFile; fileRef = 533EDBEA2385F8B6008B3565 /* DictionaryCache.swift */; };
		533EDBED238603D8008B3565 /* BlobCache.swift in Sources */ = {isa = PBXBuildFile; fileRef = 533EDBDF2385F3B1008B3565 /* BlobCache.swift */; };
		533EDBF023861169008B3565 /* Caches.swift in Sources */ = {isa = PBXBuildFile; fileRef = 533EDBEF23861169008B3565 /* Caches.swift */; };
		533EDBF22389B587008B3565 /* UIImage+AverageColor.swift in Sources */ = {isa = PBXBuildFile; fileRef = 533EDBF12389B587008B3565 /* UIImage+AverageColor.swift */; };
		533EDBF42389BBE8008B3565 /* Blob+UIColor.swift in Sources */ = {isa = PBXBuildFile; fileRef = 533EDBF32389BBE8008B3565 /* Blob+UIColor.swift */; };
		533EDBF52389BDD4008B3565 /* UIColor+Hex.swift in Sources */ = {isa = PBXBuildFile; fileRef = 5396A632224836E800C57A4B /* UIColor+Hex.swift */; };
		533EDBF62389BDD4008B3565 /* UIImage+AverageColor.swift in Sources */ = {isa = PBXBuildFile; fileRef = 533EDBF12389B587008B3565 /* UIImage+AverageColor.swift */; };
		533F4051225E9E010060B4B9 /* DebugUIViewController.swift in Sources */ = {isa = PBXBuildFile; fileRef = 533F4050225E9E010060B4B9 /* DebugUIViewController.swift */; };
		533F4053225FAD740060B4B9 /* UIScrollView+Default.swift in Sources */ = {isa = PBXBuildFile; fileRef = 533F4052225FAD740060B4B9 /* UIScrollView+Default.swift */; };
		533F4055225FB3B40060B4B9 /* Layout+SpacerView.swift in Sources */ = {isa = PBXBuildFile; fileRef = 533F4054225FB3B40060B4B9 /* Layout+SpacerView.swift */; };
		5342426F2368A66F00192293 /* EarlyAccessOnboardingStep.swift in Sources */ = {isa = PBXBuildFile; fileRef = 5342426E2368A66F00192293 /* EarlyAccessOnboardingStep.swift */; };
		5344D82F21C4649700704A34 /* AppDelegate.swift in Sources */ = {isa = PBXBuildFile; fileRef = 5344D82E21C4649700704A34 /* AppDelegate.swift */; };
		5344D83621C4649A00704A34 /* Assets.xcassets in Resources */ = {isa = PBXBuildFile; fileRef = 5344D83521C4649A00704A34 /* Assets.xcassets */; };
		5344D83921C4649A00704A34 /* LaunchScreen.storyboard in Resources */ = {isa = PBXBuildFile; fileRef = 5344D83721C4649A00704A34 /* LaunchScreen.storyboard */; };
		5349E4AE23514CC000E21053 /* UINavigationBar+Verse.swift in Sources */ = {isa = PBXBuildFile; fileRef = 5349E4AD23514CC000E21053 /* UINavigationBar+Verse.swift */; };
		53569F3323A85DB400DA291D /* PostTextCache.swift in Sources */ = {isa = PBXBuildFile; fileRef = 53569F3223A85DB400DA291D /* PostTextCache.swift */; };
		53569F3523A85DD700DA291D /* PostTruncatedTextCache.swift in Sources */ = {isa = PBXBuildFile; fileRef = 53569F3423A85DD700DA291D /* PostTruncatedTextCache.swift */; };
		5357023E2373805700140D6C /* BlockButton.swift in Sources */ = {isa = PBXBuildFile; fileRef = 5357023D2373805700140D6C /* BlockButton.swift */; };
		535754F22268DAB0002A6989 /* BotError.swift in Sources */ = {isa = PBXBuildFile; fileRef = 535754F12268DAB0002A6989 /* BotError.swift */; };
		535754F42268E248002A6989 /* ContentType.swift in Sources */ = {isa = PBXBuildFile; fileRef = 535754F32268E248002A6989 /* ContentType.swift */; };
		535754F522692B29002A6989 /* ContentType.swift in Sources */ = {isa = PBXBuildFile; fileRef = 535754F32268E248002A6989 /* ContentType.swift */; };
		535754F622692B4B002A6989 /* BotStatistics.swift in Sources */ = {isa = PBXBuildFile; fileRef = 535CD3742266901F0039BCF2 /* BotStatistics.swift */; };
		535754F722692B59002A6989 /* BotError.swift in Sources */ = {isa = PBXBuildFile; fileRef = 535754F12268DAB0002A6989 /* BotError.swift */; };
		535754FB22694A2E002A6989 /* KeyValueTableViewCell.swift in Sources */ = {isa = PBXBuildFile; fileRef = 535754FA22694A2E002A6989 /* KeyValueTableViewCell.swift */; };
		535754FD22694A4C002A6989 /* PostCellView.swift in Sources */ = {isa = PBXBuildFile; fileRef = 535754FC22694A4C002A6989 /* PostCellView.swift */; };
		535754FF22694AAA002A6989 /* UnsupportedView.swift in Sources */ = {isa = PBXBuildFile; fileRef = 535754FE22694AAA002A6989 /* UnsupportedView.swift */; };
		5357550322694BCC002A6989 /* AboutView.swift in Sources */ = {isa = PBXBuildFile; fileRef = 5357550222694BCC002A6989 /* AboutView.swift */; };
		5357550722694D8C002A6989 /* KeyValueView.swift in Sources */ = {isa = PBXBuildFile; fileRef = 5357550622694D8C002A6989 /* KeyValueView.swift */; };
		53575509226A3113002A6989 /* KeyValueTableViewDataSource.swift in Sources */ = {isa = PBXBuildFile; fileRef = 53575508226A3113002A6989 /* KeyValueTableViewDataSource.swift */; };
		5357550B226A3523002A6989 /* UITableView+KeyValue.swift in Sources */ = {isa = PBXBuildFile; fileRef = 5357550A226A3523002A6989 /* UITableView+KeyValue.swift */; };
		5357BD7B23CEB798005665AB /* DebugAnalyticsViewController.swift in Sources */ = {isa = PBXBuildFile; fileRef = 5357BD7A23CEB798005665AB /* DebugAnalyticsViewController.swift */; };
		5357BD7D23CFD0B9005665AB /* UserDefaults+AnalyticsService.swift in Sources */ = {isa = PBXBuildFile; fileRef = 5357BD7C23CFD0B9005665AB /* UserDefaults+AnalyticsService.swift */; };
		5357BD7F23D15471005665AB /* AppDelegate+Repair.swift in Sources */ = {isa = PBXBuildFile; fileRef = 5357BD7E23D15471005665AB /* AppDelegate+Repair.swift */; };
		535B6A0623712D79008C248E /* UIViewController+Block.swift in Sources */ = {isa = PBXBuildFile; fileRef = 535B6A0523712D79008C248E /* UIViewController+Block.swift */; };
		535B6A0A2372360F008C248E /* UIViewController+TopViewController.swift in Sources */ = {isa = PBXBuildFile; fileRef = 535B6A092372360F008C248E /* UIViewController+TopViewController.swift */; };
		535B6A0C237243E4008C248E /* UINavigationController+Remove.swift in Sources */ = {isa = PBXBuildFile; fileRef = 535B6A0B237243E4008C248E /* UINavigationController+Remove.swift */; };
		535B6A0E23728049008C248E /* NSNotification+Bot.swift in Sources */ = {isa = PBXBuildFile; fileRef = 535B6A0D23728049008C248E /* NSNotification+Bot.swift */; };
		535B6A10237362AE008C248E /* BlockedUsersViewController.swift in Sources */ = {isa = PBXBuildFile; fileRef = 535B6A0F237362AE008C248E /* BlockedUsersViewController.swift */; };
		535CD3752266901F0039BCF2 /* BotStatistics.swift in Sources */ = {isa = PBXBuildFile; fileRef = 535CD3742266901F0039BCF2 /* BotStatistics.swift */; };
		535CD37D2267DB4E0039BCF2 /* LogService.swift in Sources */ = {isa = PBXBuildFile; fileRef = 5396A61E224429C700C57A4B /* LogService.swift */; };
		535CD37F2267F2C60039BCF2 /* ContentCodable.swift in Sources */ = {isa = PBXBuildFile; fileRef = 535CD37E2267F2C60039BCF2 /* ContentCodable.swift */; };
		535CD3802267F5F90039BCF2 /* ContentCodable.swift in Sources */ = {isa = PBXBuildFile; fileRef = 535CD37E2267F2C60039BCF2 /* ContentCodable.swift */; };
		536255CF23AAAA30001007D0 /* AnalyticsEnums.swift in Sources */ = {isa = PBXBuildFile; fileRef = 5306F775228F07D00058D67A /* AnalyticsEnums.swift */; };
		536255D123AAC5F0001007D0 /* AppDelegate+Background.swift in Sources */ = {isa = PBXBuildFile; fileRef = 536255D023AAC5F0001007D0 /* AppDelegate+Background.swift */; };
		536255D323AAC8AD001007D0 /* AnalyticsService+AppDelegate.swift in Sources */ = {isa = PBXBuildFile; fileRef = 536255D223AAC8AD001007D0 /* AnalyticsService+AppDelegate.swift */; };
		536255D523AB16A6001007D0 /* Date+Holidays.swift in Sources */ = {isa = PBXBuildFile; fileRef = 536255D423AB16A6001007D0 /* Date+Holidays.swift */; };
		536255D823AB16E8001007D0 /* SnowView.swift in Sources */ = {isa = PBXBuildFile; fileRef = 536255D723AB16E8001007D0 /* SnowView.swift */; };
		536255DC23AC090D001007D0 /* RemoteNotificationUserInfo.swift in Sources */ = {isa = PBXBuildFile; fileRef = 536255DB23AC090D001007D0 /* RemoteNotificationUserInfo.swift */; };
		536255DE23AC4C46001007D0 /* UIViewController+Sync.swift in Sources */ = {isa = PBXBuildFile; fileRef = 536255DD23AC4C46001007D0 /* UIViewController+Sync.swift */; };
		53631EEA23A8704F009C6999 /* KeyValueTableViewDataSourcePrefetching.swift in Sources */ = {isa = PBXBuildFile; fileRef = 53631EE923A8704F009C6999 /* KeyValueTableViewDataSourcePrefetching.swift */; };
		53631EED23A87474009C6999 /* PostTruncatedTextTableViewDataSourcePrefetching.swift in Sources */ = {isa = PBXBuildFile; fileRef = 53631EEC23A87474009C6999 /* PostTruncatedTextTableViewDataSourcePrefetching.swift */; };
		53631EEF23A941A7009C6999 /* NSAttributedString+Mutable.swift in Sources */ = {isa = PBXBuildFile; fileRef = 53631EEE23A941A7009C6999 /* NSAttributedString+Mutable.swift */; };
		53631EF123A95E7B009C6999 /* NSAttributedString+Empty.swift in Sources */ = {isa = PBXBuildFile; fileRef = 53631EF023A95E7B009C6999 /* NSAttributedString+Empty.swift */; };
		53631EF323A99CF0009C6999 /* NSAttributedString+Flatten.swift in Sources */ = {isa = PBXBuildFile; fileRef = 53631EF223A99CF0009C6999 /* NSAttributedString+Flatten.swift */; };
		53631EF523A9A1AA009C6999 /* Blob+String.swift in Sources */ = {isa = PBXBuildFile; fileRef = 53631EF423A9A1AA009C6999 /* Blob+String.swift */; };
		53631EF623A9A93F009C6999 /* Blob+String.swift in Sources */ = {isa = PBXBuildFile; fileRef = 53631EF423A9A1AA009C6999 /* Blob+String.swift */; };
		5363A23422B058A5009154B7 /* URLResponse+APIError.swift in Sources */ = {isa = PBXBuildFile; fileRef = 5363A23322B058A5009154B7 /* URLResponse+APIError.swift */; };
		5369D2A2220B561800A65622 /* FakeBot.swift in Sources */ = {isa = PBXBuildFile; fileRef = 5369D2A1220B561800A65622 /* FakeBot.swift */; };
		5369D2A4220B596800A65622 /* Data+JSON.swift in Sources */ = {isa = PBXBuildFile; fileRef = 5369D2A3220B596800A65622 /* Data+JSON.swift */; };
		5369D2A6220B970100A65622 /* Feed.json in Resources */ = {isa = PBXBuildFile; fileRef = 5369D2A5220B970100A65622 /* Feed.json */; };
		5369D2A8220BA60300A65622 /* Abouts.json in Resources */ = {isa = PBXBuildFile; fileRef = 5369D2A7220BA60300A65622 /* Abouts.json */; };
		5369D2AA220BAFC600A65622 /* KeyValues.swift in Sources */ = {isa = PBXBuildFile; fileRef = 5369D2A9220BAFC600A65622 /* KeyValues.swift */; };
		5369D2AF220CF39E00A65622 /* Data+JSON.swift in Sources */ = {isa = PBXBuildFile; fileRef = 5369D2A3220B596800A65622 /* Data+JSON.swift */; };
		5369D2B0220CF57800A65622 /* UserDefaults+Debug.swift in Sources */ = {isa = PBXBuildFile; fileRef = 53C422B221C476AF00A314AD /* UserDefaults+Debug.swift */; };
		5372175122FD0841008A760A /* DataUsageSettingsViewController.swift in Sources */ = {isa = PBXBuildFile; fileRef = 5372175022FD0841008A760A /* DataUsageSettingsViewController.swift */; };
		5372175322FD11B3008A760A /* Bool+YesOrNo.swift in Sources */ = {isa = PBXBuildFile; fileRef = 5372175222FD11B3008A760A /* Bool+YesOrNo.swift */; };
		5374DF4021E9ADFE00956122 /* AppController.swift in Sources */ = {isa = PBXBuildFile; fileRef = 5374DF3F21E9ADFE00956122 /* AppController.swift */; };
		5376FADF228CF83A00411F5B /* Saveable.swift in Sources */ = {isa = PBXBuildFile; fileRef = 5376FADE228CF83A00411F5B /* Saveable.swift */; };
		5376FAE2228D005600411F5B /* UIBarButtonItem+Saveable.swift in Sources */ = {isa = PBXBuildFile; fileRef = 5376FAE1228D005600411F5B /* UIBarButtonItem+Saveable.swift */; };
		539208B4235A8413000A20C1 /* UIViewController+ApplicationWillEnterForeground.swift in Sources */ = {isa = PBXBuildFile; fileRef = 539208B3235A8413000A20C1 /* UIViewController+ApplicationWillEnterForeground.swift */; };
		539246DA22A82F9000D01EEC /* API.swift in Sources */ = {isa = PBXBuildFile; fileRef = 539246D922A82F9000D01EEC /* API.swift */; };
		539246E022A9CCBF00D01EEC /* Person.swift in Sources */ = {isa = PBXBuildFile; fileRef = 539246DF22A9CCBF00D01EEC /* Person.swift */; };
		5396A617223D467200C57A4B /* libsqlite3.0.tbd in Frameworks */ = {isa = PBXBuildFile; fileRef = 531A8A3421F4364100D5C8C0 /* libsqlite3.0.tbd */; };
		5396A618223D467200C57A4B /* libsqlite3.tbd in Frameworks */ = {isa = PBXBuildFile; fileRef = 531A8A3321F4364100D5C8C0 /* libsqlite3.tbd */; };
		5396A61F224429C700C57A4B /* LogService.swift in Sources */ = {isa = PBXBuildFile; fileRef = 5396A61E224429C700C57A4B /* LogService.swift */; };
		5396A6212244312400C57A4B /* UIEdgeInsets+Layout.swift in Sources */ = {isa = PBXBuildFile; fileRef = 5396A6202244312400C57A4B /* UIEdgeInsets+Layout.swift */; };
		5396A6232244356600C57A4B /* Layout+ContentView.swift in Sources */ = {isa = PBXBuildFile; fileRef = 5396A6222244356600C57A4B /* Layout+ContentView.swift */; };
		5396A6252244358A00C57A4B /* UIView+Layout.swift in Sources */ = {isa = PBXBuildFile; fileRef = 5396A6242244358A00C57A4B /* UIView+Layout.swift */; };
		5396A62722444A1500C57A4B /* BotViewController.swift in Sources */ = {isa = PBXBuildFile; fileRef = 5396A62622444A1500C57A4B /* BotViewController.swift */; };
		5396A62922444D9D00C57A4B /* UIViewController+Confirm.swift in Sources */ = {isa = PBXBuildFile; fileRef = 5396A62822444D9D00C57A4B /* UIViewController+Confirm.swift */; };
		5396A62B22445BE900C57A4B /* AppConfiguration.swift in Sources */ = {isa = PBXBuildFile; fileRef = 5396A62A22445BE900C57A4B /* AppConfiguration.swift */; };
		5396A62F2245A50300C57A4B /* LaunchViewController.swift in Sources */ = {isa = PBXBuildFile; fileRef = 5396A62E2245A50300C57A4B /* LaunchViewController.swift */; };
		5396A631224823DD00C57A4B /* FeatureViewController.swift in Sources */ = {isa = PBXBuildFile; fileRef = 5396A630224823DD00C57A4B /* FeatureViewController.swift */; };
		5396A633224836E800C57A4B /* UIColor+Hex.swift in Sources */ = {isa = PBXBuildFile; fileRef = 5396A632224836E800C57A4B /* UIColor+Hex.swift */; };
		5396A6352248377900C57A4B /* UIColor+Verse.swift in Sources */ = {isa = PBXBuildFile; fileRef = 5396A6342248377900C57A4B /* UIColor+Verse.swift */; };
		539FD4AF22C19B9F005A4DF2 /* AboutsMenu.swift in Sources */ = {isa = PBXBuildFile; fileRef = 539FD4AE22C19B9F005A4DF2 /* AboutsMenu.swift */; };
		539FD4B122C19F66005A4DF2 /* UITextView+NSMutableAttributedString.swift in Sources */ = {isa = PBXBuildFile; fileRef = 539FD4B022C19F66005A4DF2 /* UITextView+NSMutableAttributedString.swift */; };
		539FD4BD22C2DACB005A4DF2 /* NSAttributedString+NSRange.swift in Sources */ = {isa = PBXBuildFile; fileRef = 539FD4BC22C2DACB005A4DF2 /* NSAttributedString+NSRange.swift */; };
		539FD4C522C3D6CC005A4DF2 /* String+Whitespace.swift in Sources */ = {isa = PBXBuildFile; fileRef = 539FD4C422C3D6CC005A4DF2 /* String+Whitespace.swift */; };
		539FD4C822C43FC8005A4DF2 /* ImageButton.swift in Sources */ = {isa = PBXBuildFile; fileRef = 539FD4C722C43FC8005A4DF2 /* ImageButton.swift */; };
		539FD4CB22C586CC005A4DF2 /* ReplyTextView.swift in Sources */ = {isa = PBXBuildFile; fileRef = 539FD4CA22C586CC005A4DF2 /* ReplyTextView.swift */; };
		53A4763923A19D7D003814DC /* Offboarding.swift in Sources */ = {isa = PBXBuildFile; fileRef = 53A4763823A19D7D003814DC /* Offboarding.swift */; };
		53A4763B23A3385A003814DC /* AnalyticsService+Offboarding.swift in Sources */ = {isa = PBXBuildFile; fileRef = 53A4763A23A3385A003814DC /* AnalyticsService+Offboarding.swift */; };
		53AD3FD1226F736A005228F9 /* UIViewTapGesture.swift in Sources */ = {isa = PBXBuildFile; fileRef = 53AD3FD0226F736A005228F9 /* UIViewTapGesture.swift */; };
		53AD3FD5226FBD91005228F9 /* AppDelegate+UIAppearance.swift in Sources */ = {isa = PBXBuildFile; fileRef = 53AD3FD4226FBD91005228F9 /* AppDelegate+UIAppearance.swift */; };
		53AD3FD7226FC4B8005228F9 /* UITableView+Verse.swift in Sources */ = {isa = PBXBuildFile; fileRef = 53AD3FD6226FC4B8005228F9 /* UITableView+Verse.swift */; };
		53AD3FD92270FF33005228F9 /* UITableView+TableHeaderView.swift in Sources */ = {isa = PBXBuildFile; fileRef = 53AD3FD82270FF33005228F9 /* UITableView+TableHeaderView.swift */; };
		53AD3FDB2271131B005228F9 /* UIImage+Round.swift in Sources */ = {isa = PBXBuildFile; fileRef = 53AD3FDA2271131B005228F9 /* UIImage+Round.swift */; };
		53AD3FDD22712CE0005228F9 /* KeyValueTableViewDelegate.swift in Sources */ = {isa = PBXBuildFile; fileRef = 53AD3FDC22712CE0005228F9 /* KeyValueTableViewDelegate.swift */; };
		53AD3FDF22721AC2005228F9 /* Tappable.swift in Sources */ = {isa = PBXBuildFile; fileRef = 53AD3FDE22721AC2005228F9 /* Tappable.swift */; };
		53AD3FE122721CAE005228F9 /* KeyValueUpdateable.swift in Sources */ = {isa = PBXBuildFile; fileRef = 53AD3FE022721CAE005228F9 /* KeyValueUpdateable.swift */; };
		53AD3FE522735C7B005228F9 /* Value.swift in Sources */ = {isa = PBXBuildFile; fileRef = 53AD3FE422735C7B005228F9 /* Value.swift */; };
		53AD3FE72273AE21005228F9 /* ThreadViewController.swift in Sources */ = {isa = PBXBuildFile; fileRef = 53AD3FE62273AE21005228F9 /* ThreadViewController.swift */; };
		53AD3FE922775936005228F9 /* Thread+Assert.swift in Sources */ = {isa = PBXBuildFile; fileRef = 53AD3FE822775936005228F9 /* Thread+Assert.swift */; };
		53AD3FEA227769F2005228F9 /* Thread+Assert.swift in Sources */ = {isa = PBXBuildFile; fileRef = 53AD3FE822775936005228F9 /* Thread+Assert.swift */; };
		53AD3FEB22776A3C005228F9 /* Value.swift in Sources */ = {isa = PBXBuildFile; fileRef = 53AD3FE422735C7B005228F9 /* Value.swift */; };
		53AD3FEC22776A4C005228F9 /* Date+millisecs.swift in Sources */ = {isa = PBXBuildFile; fileRef = 2394335122708B8400D56B94 /* Date+millisecs.swift */; };
		53B4F5E922B457FC00027C6A /* URLRequest+APIHeaders.swift in Sources */ = {isa = PBXBuildFile; fileRef = 53B4F5E822B457FC00027C6A /* URLRequest+APIHeaders.swift */; };
		53B4F5F122B7123900027C6A /* NotificationsViewController.swift in Sources */ = {isa = PBXBuildFile; fileRef = 53B4F5F022B7123900027C6A /* NotificationsViewController.swift */; };
		53B4F5F322B73E0000027C6A /* About+NSMutableAttributedString.swift in Sources */ = {isa = PBXBuildFile; fileRef = 53B4F5F222B73E0000027C6A /* About+NSMutableAttributedString.swift */; };
		53B4F5F422B73FD000027C6A /* About+NSMutableAttributedString.swift in Sources */ = {isa = PBXBuildFile; fileRef = 53B4F5F222B73E0000027C6A /* About+NSMutableAttributedString.swift */; };
		53B4F5F622B85BF200027C6A /* Markdownable.swift in Sources */ = {isa = PBXBuildFile; fileRef = 53B4F5F522B85BF200027C6A /* Markdownable.swift */; };
		53B4F5F722B85DE300027C6A /* Markdownable.swift in Sources */ = {isa = PBXBuildFile; fileRef = 53B4F5F522B85BF200027C6A /* Markdownable.swift */; };
		53B4F5FA22B8602F00027C6A /* Mention+NSAttributedString.swift in Sources */ = {isa = PBXBuildFile; fileRef = 53B4F5F822B8602F00027C6A /* Mention+NSAttributedString.swift */; };
		53B4F5FC22B8732800027C6A /* NSAttributedString+Markdownable.swift in Sources */ = {isa = PBXBuildFile; fileRef = 53B4F5FB22B8732800027C6A /* NSAttributedString+Markdownable.swift */; };
		53B4F5FD22B8732800027C6A /* NSAttributedString+Markdownable.swift in Sources */ = {isa = PBXBuildFile; fileRef = 53B4F5FB22B8732800027C6A /* NSAttributedString+Markdownable.swift */; };
		53B4F5FF22B9E4F200027C6A /* Abouts.swift in Sources */ = {isa = PBXBuildFile; fileRef = 53B4F5FE22B9E4F200027C6A /* Abouts.swift */; };
		53B4F60022B9E4F200027C6A /* Abouts.swift in Sources */ = {isa = PBXBuildFile; fileRef = 53B4F5FE22B9E4F200027C6A /* Abouts.swift */; };
		53B5D9A0233534AE0024CF7A /* String+NSRange.swift in Sources */ = {isa = PBXBuildFile; fileRef = 53B5D99F233534AD0024CF7A /* String+NSRange.swift */; };
		53B634B2221508B800400403 /* HomeViewController.swift in Sources */ = {isa = PBXBuildFile; fileRef = 53B634B1221508B800400403 /* HomeViewController.swift */; };
		53B634B422150A4100400403 /* MainViewController.swift in Sources */ = {isa = PBXBuildFile; fileRef = 53B634B322150A4100400403 /* MainViewController.swift */; };
		53B634B6221627CC00400403 /* UIView+AutoLayout.swift in Sources */ = {isa = PBXBuildFile; fileRef = 53B634B5221627CC00400403 /* UIView+AutoLayout.swift */; };
		53B634B8221634B600400403 /* Feed_big.json in Resources */ = {isa = PBXBuildFile; fileRef = 53B634B7221634B600400403 /* Feed_big.json */; };
		53BD748623232FB70060E47E /* Blob+UIImage.swift in Sources */ = {isa = PBXBuildFile; fileRef = 53BD748523232FB70060E47E /* Blob+UIImage.swift */; };
		53BD748823235A450060E47E /* Post+Blob.swift in Sources */ = {isa = PBXBuildFile; fileRef = 53BD748723235A450060E47E /* Post+Blob.swift */; };
		53BD748A23289B3F0060E47E /* ImageGalleryView.swift in Sources */ = {isa = PBXBuildFile; fileRef = 53BD748923289B3F0060E47E /* ImageGalleryView.swift */; };
		53BD748C23289BBA0060E47E /* Array+IndexPath.swift in Sources */ = {isa = PBXBuildFile; fileRef = 53BD748B23289BBA0060E47E /* Array+IndexPath.swift */; };
		53BD748D233191000060E47E /* DateTests.swift in Sources */ = {isa = PBXBuildFile; fileRef = 530F018422DACDC3007EBAE2 /* DateTests.swift */; };
		53C2B12C2294E8A50018D0A8 /* AppConfiguration+Keychain.swift in Sources */ = {isa = PBXBuildFile; fileRef = 53C2B12B2294E8A50018D0A8 /* AppConfiguration+Keychain.swift */; };
		53C2B1302295A9800018D0A8 /* NullAnalytics.swift in Sources */ = {isa = PBXBuildFile; fileRef = 53C2B12E2295A95A0018D0A8 /* NullAnalytics.swift */; };
		53C2B1312295A9910018D0A8 /* AnalyticsService.swift in Sources */ = {isa = PBXBuildFile; fileRef = 53D66626222A55640001D9BB /* AnalyticsService.swift */; };
		53C2B1322295A9CB0018D0A8 /* AnalyticsEnums.swift in Sources */ = {isa = PBXBuildFile; fileRef = 5306F775228F07D00058D67A /* AnalyticsEnums.swift */; };
		53C2B1342295AC000018D0A8 /* AppConfiguration+Data.swift in Sources */ = {isa = PBXBuildFile; fileRef = 53C2B1332295AC000018D0A8 /* AppConfiguration+Data.swift */; };
		53C2B1352295AC040018D0A8 /* AppConfiguration+Data.swift in Sources */ = {isa = PBXBuildFile; fileRef = 53C2B1332295AC000018D0A8 /* AppConfiguration+Data.swift */; };
		53C2B1362295ACFE0018D0A8 /* AppConfiguration+Keychain.swift in Sources */ = {isa = PBXBuildFile; fileRef = 53C2B12B2294E8A50018D0A8 /* AppConfiguration+Keychain.swift */; };
		53C2B1382295AE080018D0A8 /* Keychain.swift in Sources */ = {isa = PBXBuildFile; fileRef = 53C2B1372295AE080018D0A8 /* Keychain.swift */; };
		53C2B13C2295BC940018D0A8 /* Keychain.swift in Sources */ = {isa = PBXBuildFile; fileRef = 53C2B1372295AE080018D0A8 /* Keychain.swift */; };
		53C2B13D2295BCC10018D0A8 /* Bundle+Version.swift in Sources */ = {isa = PBXBuildFile; fileRef = 53C422B021C476AF00A314AD /* Bundle+Version.swift */; };
		53C422AD21C4769900A314AD /* DebugViewController.swift in Sources */ = {isa = PBXBuildFile; fileRef = 53C422AC21C4769900A314AD /* DebugViewController.swift */; };
		53C422B621C476B000A314AD /* UserDefaults+Debug.swift in Sources */ = {isa = PBXBuildFile; fileRef = 53C422B221C476AF00A314AD /* UserDefaults+Debug.swift */; };
		53C422B721C476B000A314AD /* DebugTableViewController.swift in Sources */ = {isa = PBXBuildFile; fileRef = 53C422B321C476AF00A314AD /* DebugTableViewController.swift */; };
		53C422B821C476B000A314AD /* DebugTableViewCell.swift in Sources */ = {isa = PBXBuildFile; fileRef = 53C422B421C476AF00A314AD /* DebugTableViewCell.swift */; };
		53C422BA21C4772D00A314AD /* UIViewController+Debug.swift in Sources */ = {isa = PBXBuildFile; fileRef = 53C422B921C4772D00A314AD /* UIViewController+Debug.swift */; };
		53C422BC21C477EC00A314AD /* NSObject+Classname.swift in Sources */ = {isa = PBXBuildFile; fileRef = 53C422BB21C477EC00A314AD /* NSObject+Classname.swift */; };
		53C966E2236D037000E70689 /* UIViewController+Report.swift in Sources */ = {isa = PBXBuildFile; fileRef = 53C966E1236D037000E70689 /* UIViewController+Report.swift */; };
		53C966E4236D074700E70689 /* Bot+Blobs.swift in Sources */ = {isa = PBXBuildFile; fileRef = 53C966E3236D074700E70689 /* Bot+Blobs.swift */; };
		53C9FA2C22FBBC3C00EAC35F /* NSAttributedString+FontColor.swift in Sources */ = {isa = PBXBuildFile; fileRef = 53C9FA2B22FBBC3C00EAC35F /* NSAttributedString+FontColor.swift */; };
		53C9FA2F22FCF64700EAC35F /* SettingsViewController.swift in Sources */ = {isa = PBXBuildFile; fileRef = 53C9FA2E22FCF64700EAC35F /* SettingsViewController.swift */; };
		53CF2A49220262B700F0A2CC /* ContentVote.json in Resources */ = {isa = PBXBuildFile; fileRef = 53CF2A48220262B700F0A2CC /* ContentVote.json */; };
		53CF2A4B220268CF00F0A2CC /* Abouts.json in Resources */ = {isa = PBXBuildFile; fileRef = 53CF2A4A220268CF00F0A2CC /* Abouts.json */; };
		53CF2A4D22026B1700F0A2CC /* Image.swift in Sources */ = {isa = PBXBuildFile; fileRef = 53CF2A4C22026B1700F0A2CC /* Image.swift */; };
		53D66627222A55640001D9BB /* AnalyticsService.swift in Sources */ = {isa = PBXBuildFile; fileRef = 53D66626222A55640001D9BB /* AnalyticsService.swift */; };
		53D66629222A55D20001D9BB /* MixpanelAnalytics.swift in Sources */ = {isa = PBXBuildFile; fileRef = 53D66628222A55D20001D9BB /* MixpanelAnalytics.swift */; };
		53D8FF95236946D300EF986F /* PeersView.swift in Sources */ = {isa = PBXBuildFile; fileRef = 53D8FF94236946D300EF986F /* PeersView.swift */; };
		53DF334E239F2A720017566D /* Log+API.swift in Sources */ = {isa = PBXBuildFile; fileRef = 53DF334D239F2A720017566D /* Log+API.swift */; };
		53DF335023A069FF0017566D /* AnalyticsService+Bot.swift in Sources */ = {isa = PBXBuildFile; fileRef = 53DF334F23A069FF0017566D /* AnalyticsService+Bot.swift */; };
		53E26C4C230223F8009240B2 /* AppController+Push.swift in Sources */ = {isa = PBXBuildFile; fileRef = 53E26C4B230223F8009240B2 /* AppController+Push.swift */; };
		53E26C4E23022482009240B2 /* AppDelegate+Push.swift in Sources */ = {isa = PBXBuildFile; fileRef = 53E26C4D23022482009240B2 /* AppDelegate+Push.swift */; };
		53E26C5023023074009240B2 /* UISwitch+Verse.swift in Sources */ = {isa = PBXBuildFile; fileRef = 53E26C4F23023074009240B2 /* UISwitch+Verse.swift */; };
		53E26C5723037927009240B2 /* Date+ISO8601.swift in Sources */ = {isa = PBXBuildFile; fileRef = 53E26C5623037927009240B2 /* Date+ISO8601.swift */; };
		53E26C58230382DC009240B2 /* Date+ISO8601.swift in Sources */ = {isa = PBXBuildFile; fileRef = 53E26C5623037927009240B2 /* Date+ISO8601.swift */; };
		53E26C5A23039597009240B2 /* Dictionary+Transform.swift in Sources */ = {isa = PBXBuildFile; fileRef = 53E26C5923039597009240B2 /* Dictionary+Transform.swift */; };
		53E26C5B23039631009240B2 /* Dictionary+Transform.swift in Sources */ = {isa = PBXBuildFile; fileRef = 53E26C5923039597009240B2 /* Dictionary+Transform.swift */; };
		53E26C5D23045D19009240B2 /* Data+Person.swift in Sources */ = {isa = PBXBuildFile; fileRef = 53E26C5C23045D19009240B2 /* Data+Person.swift */; };
		53E26C5E23045D34009240B2 /* Data+Person.swift in Sources */ = {isa = PBXBuildFile; fileRef = 53E26C5C23045D19009240B2 /* Data+Person.swift */; };
		53E26C5F23045D4C009240B2 /* Person.swift in Sources */ = {isa = PBXBuildFile; fileRef = 539246DF22A9CCBF00D01EEC /* Person.swift */; };
		53E26C6123046054009240B2 /* VerseAPITests.swift in Sources */ = {isa = PBXBuildFile; fileRef = 53E26C6023046054009240B2 /* VerseAPITests.swift */; };
		53E26C62230461D2009240B2 /* Data+Person.swift in Sources */ = {isa = PBXBuildFile; fileRef = 53E26C5C23045D19009240B2 /* Data+Person.swift */; };
		53E26C63230461E0009240B2 /* Dictionary+Transform.swift in Sources */ = {isa = PBXBuildFile; fileRef = 53E26C5923039597009240B2 /* Dictionary+Transform.swift */; };
		53E26C64230462D4009240B2 /* Date+ISO8601.swift in Sources */ = {isa = PBXBuildFile; fileRef = 53E26C5623037927009240B2 /* Date+ISO8601.swift */; };
		53E26C6923062AC3009240B2 /* Layout+Fill.swift in Sources */ = {isa = PBXBuildFile; fileRef = 53E26C6823062AC3009240B2 /* Layout+Fill.swift */; };
		53E26C6B23062B10009240B2 /* Layout+Center.swift in Sources */ = {isa = PBXBuildFile; fileRef = 53E26C6A23062B10009240B2 /* Layout+Center.swift */; };
		53E26C6D23062CD3009240B2 /* Layout+FillSuperview.swift in Sources */ = {isa = PBXBuildFile; fileRef = 53E26C6C23062CD3009240B2 /* Layout+FillSuperview.swift */; };
		53E26C6F230CC88B009240B2 /* UIDevice+Simulator.swift in Sources */ = {isa = PBXBuildFile; fileRef = 53E26C6E230CC88B009240B2 /* UIDevice+Simulator.swift */; };
		53E29CC622D13272008A2CB1 /* ChannelViewController.swift in Sources */ = {isa = PBXBuildFile; fileRef = 53E29CC522D13272008A2CB1 /* ChannelViewController.swift */; };
		53E29CCA22D29295008A2CB1 /* Array+SafeSubscript.swift in Sources */ = {isa = PBXBuildFile; fileRef = 53211CC9227BA725007FB785 /* Array+SafeSubscript.swift */; };
		53E29CCB22D292A3008A2CB1 /* String+Whitespace.swift in Sources */ = {isa = PBXBuildFile; fileRef = 539FD4C422C3D6CC005A4DF2 /* String+Whitespace.swift */; };
		53E29CCD22D296BA008A2CB1 /* String+HashtagSubstrings.swift in Sources */ = {isa = PBXBuildFile; fileRef = 53E29CCC22D296BA008A2CB1 /* String+HashtagSubstrings.swift */; };
		53E29CCE22D2974B008A2CB1 /* String+HashtagSubstrings.swift in Sources */ = {isa = PBXBuildFile; fileRef = 53E29CCC22D296BA008A2CB1 /* String+HashtagSubstrings.swift */; };
		53E29CD222D40462008A2CB1 /* Bot+Publish.swift in Sources */ = {isa = PBXBuildFile; fileRef = 53E29CD122D40462008A2CB1 /* Bot+Publish.swift */; };
		53E29CD422D4FBA2008A2CB1 /* OnboardingViewController.swift in Sources */ = {isa = PBXBuildFile; fileRef = 53E29CD322D4FBA2008A2CB1 /* OnboardingViewController.swift */; };
		53E29CD622D542B5008A2CB1 /* Dictionary+JSONSerialization.swift in Sources */ = {isa = PBXBuildFile; fileRef = 53E29CD522D542B5008A2CB1 /* Dictionary+JSONSerialization.swift */; };
		53E29CD822D7DF84008A2CB1 /* Hashtag.swift in Sources */ = {isa = PBXBuildFile; fileRef = 53E29CD722D7DF84008A2CB1 /* Hashtag.swift */; };
		53E29CDD22D7EC6F008A2CB1 /* Hashtag+String.swift in Sources */ = {isa = PBXBuildFile; fileRef = 53E29CDC22D7EC6F008A2CB1 /* Hashtag+String.swift */; };
		53E29CDF22D7EE1C008A2CB1 /* Hashtag+NSAttributedString.swift in Sources */ = {isa = PBXBuildFile; fileRef = 53E29CDE22D7EE1C008A2CB1 /* Hashtag+NSAttributedString.swift */; };
		53E29CE022D80424008A2CB1 /* Hashtag+String.swift in Sources */ = {isa = PBXBuildFile; fileRef = 53E29CDC22D7EC6F008A2CB1 /* Hashtag+String.swift */; };
		53E29CE122D80427008A2CB1 /* Hashtag+NSAttributedString.swift in Sources */ = {isa = PBXBuildFile; fileRef = 53E29CDE22D7EE1C008A2CB1 /* Hashtag+NSAttributedString.swift */; };
		53E29CE422D8E423008A2CB1 /* AttributedStringTests.swift in Sources */ = {isa = PBXBuildFile; fileRef = 53E29CE322D8E423008A2CB1 /* AttributedStringTests.swift */; };
		53E341F2224D9B9D002BB5F4 /* UIColor+Debug.swift in Sources */ = {isa = PBXBuildFile; fileRef = 53E341F1224D9B9D002BB5F4 /* UIColor+Debug.swift */; };
		53E341F4224D9E3B002BB5F4 /* URL+Identifier.swift in Sources */ = {isa = PBXBuildFile; fileRef = 53E341F3224D9E3B002BB5F4 /* URL+Identifier.swift */; };
		53E341F6224D9FC7002BB5F4 /* AppController+URL.swift in Sources */ = {isa = PBXBuildFile; fileRef = 53E341F5224D9FC7002BB5F4 /* AppController+URL.swift */; };
		53E341F8224DB1D8002BB5F4 /* BlobViewController.swift in Sources */ = {isa = PBXBuildFile; fileRef = 53E341F7224DB1D8002BB5F4 /* BlobViewController.swift */; };
		53E341FC224FF87D002BB5F4 /* NewPostViewController.swift in Sources */ = {isa = PBXBuildFile; fileRef = 53E341FB224FF87D002BB5F4 /* NewPostViewController.swift */; };
		53E341FE224FF9EE002BB5F4 /* UIImage+Verse.swift in Sources */ = {isa = PBXBuildFile; fileRef = 53E341FD224FF9EE002BB5F4 /* UIImage+Verse.swift */; };
		53E34200225000D4002BB5F4 /* UIViewController+Keyboard.swift in Sources */ = {isa = PBXBuildFile; fileRef = 53E341FF225000D4002BB5F4 /* UIViewController+Keyboard.swift */; };
		53E34202225008FE002BB5F4 /* Notification+Keyboard.swift in Sources */ = {isa = PBXBuildFile; fileRef = 53E34201225008FE002BB5F4 /* Notification+Keyboard.swift */; };
		53EAB3912398692000DF5530 /* AvatarStackView.swift in Sources */ = {isa = PBXBuildFile; fileRef = 53EAB3902398692000DF5530 /* AvatarStackView.swift */; };
		53EAB394239ABA2200DF5530 /* BlobCache.swift in Sources */ = {isa = PBXBuildFile; fileRef = 533EDBDF2385F3B1008B3565 /* BlobCache.swift */; };
		53EAB395239AC1C100DF5530 /* UIImage+AverageColor.swift in Sources */ = {isa = PBXBuildFile; fileRef = 533EDBF12389B587008B3565 /* UIImage+AverageColor.swift */; };
		53EAB396239AC1D400DF5530 /* UIColor+Hex.swift in Sources */ = {isa = PBXBuildFile; fileRef = 5396A632224836E800C57A4B /* UIColor+Hex.swift */; };
		53EAB398239AD0D700DF5530 /* AttributedStringCache.swift in Sources */ = {isa = PBXBuildFile; fileRef = 533EDBE12385F3B1008B3565 /* AttributedStringCache.swift */; };
		53EAB39A239B106900DF5530 /* CachesViewController.swift in Sources */ = {isa = PBXBuildFile; fileRef = 53EAB399239B106900DF5530 /* CachesViewController.swift */; };
		53EE01F12204C16800DFDF16 /* Post.swift in Sources */ = {isa = PBXBuildFile; fileRef = 5316E95E21FFEB130053832E /* Post.swift */; };
		53EE01F42204F66200DFDF16 /* Secret.swift in Sources */ = {isa = PBXBuildFile; fileRef = 53EE01F32204F66200DFDF16 /* Secret.swift */; };
		53EE01F62204FFC400DFDF16 /* SecretTests.swift in Sources */ = {isa = PBXBuildFile; fileRef = 53EE01F52204FFC400DFDF16 /* SecretTests.swift */; };
		53EE01F82205003500DFDF16 /* Secret.json in Resources */ = {isa = PBXBuildFile; fileRef = 53EE01F72205003500DFDF16 /* Secret.json */; };
		53EE01FB2205035800DFDF16 /* XCTestCase+JSON.swift in Sources */ = {isa = PBXBuildFile; fileRef = 53EE01FA2205035800DFDF16 /* XCTestCase+JSON.swift */; };
		53EE01FC220503C400DFDF16 /* Secret.swift in Sources */ = {isa = PBXBuildFile; fileRef = 53EE01F32204F66200DFDF16 /* Secret.swift */; };
		53EE01FE2205099100DFDF16 /* InvalidSecretMissingPrivate.json in Resources */ = {isa = PBXBuildFile; fileRef = 53EE01FD2205099100DFDF16 /* InvalidSecretMissingPrivate.json */; };
		53EE01FF22051A1700DFDF16 /* Image.swift in Sources */ = {isa = PBXBuildFile; fileRef = 53CF2A4C22026B1700F0A2CC /* Image.swift */; };
		53EE020022051B6200DFDF16 /* Identifier.swift in Sources */ = {isa = PBXBuildFile; fileRef = 531A8A4121F7DE0D00D5C8C0 /* Identifier.swift */; };
		53F1E56721E3C59C007EF3AD /* UIDevice+Localhost.swift in Sources */ = {isa = PBXBuildFile; fileRef = 53F1E56621E3C59C007EF3AD /* UIDevice+Localhost.swift */; };
		53F24FB422C70B5200CFCBAA /* AvatarButton.swift in Sources */ = {isa = PBXBuildFile; fileRef = 53F24FB322C70B5200CFCBAA /* AvatarButton.swift */; };
		53FCAFDC22051C44009E9E82 /* Bundle+Version.swift in Sources */ = {isa = PBXBuildFile; fileRef = 53C422B021C476AF00A314AD /* Bundle+Version.swift */; };
		664DA6493E3CC0506BD71355 /* Pods_APITests.framework in Frameworks */ = {isa = PBXBuildFile; fileRef = 76846E865BB285CC1D52D05B /* Pods_APITests.framework */; };
		7CADD3FD394F8FD67E295D85 /* Pods_UITests.framework in Frameworks */ = {isa = PBXBuildFile; fileRef = 03CA171A11489B333F8AB5B2 /* Pods_UITests.framework */; };
		8D180359234F5E77004E30AA /* IconButton.swift in Sources */ = {isa = PBXBuildFile; fileRef = 8D180357234F5E77004E30AA /* IconButton.swift */; };
		8D18035D234F5E77004E30AA /* PillButton.swift in Sources */ = {isa = PBXBuildFile; fileRef = 8D180358234F5E77004E30AA /* PillButton.swift */; };
		8D317ECD2357A37C0009E073 /* UIImageView+Fade.swift in Sources */ = {isa = PBXBuildFile; fileRef = 8D317ECC2357A37C0009E073 /* UIImageView+Fade.swift */; };
		8D35CEC52347E370004A4191 /* Identity+Bot.swift in Sources */ = {isa = PBXBuildFile; fileRef = 8D35CEC42347E370004A4191 /* Identity+Bot.swift */; };
		8D4EC14B23394ABE00D46403 /* NSAttributedString+Truncation.swift in Sources */ = {isa = PBXBuildFile; fileRef = 8D4EC14A23394ABE00D46403 /* NSAttributedString+Truncation.swift */; };
		8D6D2E64236387C800E7B0EC /* FollowCountView.swift in Sources */ = {isa = PBXBuildFile; fileRef = 8D6D2E63236387C800E7B0EC /* FollowCountView.swift */; };
		8D74DE012335601F003C284B /* UIViewController+NavigationItems.swift in Sources */ = {isa = PBXBuildFile; fileRef = 8D74DE002335601F003C284B /* UIViewController+NavigationItems.swift */; };
		8D768CEC2321A38800B6EC29 /* UIScreen+Sizes.swift in Sources */ = {isa = PBXBuildFile; fileRef = 8D768CEB2321A38800B6EC29 /* UIScreen+Sizes.swift */; };
		8D8105822346A9740029C72E /* Relationship.swift in Sources */ = {isa = PBXBuildFile; fileRef = 8D8105812346A9740029C72E /* Relationship.swift */; };
		8D8A7B17231944030087895B /* CGSize+Square.swift in Sources */ = {isa = PBXBuildFile; fileRef = 8D8A7B16231944030087895B /* CGSize+Square.swift */; };
		8D8A7B19231995670087895B /* PostHeaderView.swift in Sources */ = {isa = PBXBuildFile; fileRef = 8D8A7B18231995670087895B /* PostHeaderView.swift */; };
		8D9143F5230C5F4E0075BC8A /* Generated.strings in Resources */ = {isa = PBXBuildFile; fileRef = 8D9143EC230C5F4E0075BC8A /* Generated.strings */; };
		8D9143F6230C5F4E0075BC8A /* Localizable.swift in Sources */ = {isa = PBXBuildFile; fileRef = 8D9143EE230C5F4E0075BC8A /* Localizable.swift */; };
		8D9143F7230C5F4E0075BC8A /* Text.swift in Sources */ = {isa = PBXBuildFile; fileRef = 8D9143EF230C5F4E0075BC8A /* Text.swift */; };
		8DA9567D230DA46C00A334EB /* UIButton+Text.swift in Sources */ = {isa = PBXBuildFile; fileRef = 8DA9567C230DA46C00A334EB /* UIButton+Text.swift */; };
		8DB041FD234FA994006AC35B /* Identity+Bot.swift in Sources */ = {isa = PBXBuildFile; fileRef = 8D35CEC42347E370004A4191 /* Identity+Bot.swift */; };
		8DB041FE234FAA48006AC35B /* Identity+Bot.swift in Sources */ = {isa = PBXBuildFile; fileRef = 8D35CEC42347E370004A4191 /* Identity+Bot.swift */; };
		8DB04200235539F5006AC35B /* DirectoryViewController.swift in Sources */ = {isa = PBXBuildFile; fileRef = 8DB041FF235539F5006AC35B /* DirectoryViewController.swift */; };
		8DB042022355ECC6006AC35B /* AboutTableViewDataSource.swift in Sources */ = {isa = PBXBuildFile; fileRef = 8DB042012355ECC6006AC35B /* AboutTableViewDataSource.swift */; };
		8DC4238F236CA68100BA7769 /* PeerConnectionAnimation.swift in Sources */ = {isa = PBXBuildFile; fileRef = 8DC4238E236CA68100BA7769 /* PeerConnectionAnimation.swift */; };
		8DD985D22329B94600FA2F1A /* ThreadInteractionView.swift in Sources */ = {isa = PBXBuildFile; fileRef = 8DD985D12329B94600FA2F1A /* ThreadInteractionView.swift */; };
		8DDA836F237CBE5A00B2A52C /* PostReplyDelegate+DataSource.swift in Sources */ = {isa = PBXBuildFile; fileRef = 8DDA836E237CBE5A00B2A52C /* PostReplyDelegate+DataSource.swift */; };
		8DE093D52344CA10009E505D /* RelationshipButton.swift in Sources */ = {isa = PBXBuildFile; fileRef = 8DE093D42344CA10009E505D /* RelationshipButton.swift */; };
		8DE093D8234651C4009E505D /* AppButton.swift in Sources */ = {isa = PBXBuildFile; fileRef = 8DE093D7234651C4009E505D /* AppButton.swift */; };
		8DE093DA234651D1009E505D /* EditPostButton.swift in Sources */ = {isa = PBXBuildFile; fileRef = 8DE093D9234651D1009E505D /* EditPostButton.swift */; };
		8DE093DC234651E1009E505D /* FollowButton.swift in Sources */ = {isa = PBXBuildFile; fileRef = 8DE093DB234651E1009E505D /* FollowButton.swift */; };
		8E610EDB60FA79ADD1B10FAB /* Pods_Planetary.framework in Frameworks */ = {isa = PBXBuildFile; fileRef = DA47D5E4C3A8F4D56C502C60 /* Pods_Planetary.framework */; };
		8F6DDE5DB47CDEED56B74CB3 /* Pods_UnitTests.framework in Frameworks */ = {isa = PBXBuildFile; fileRef = 5EA32E74C0DFF1EF8924773F /* Pods_UnitTests.framework */; };
/* End PBXBuildFile section */

/* Begin PBXContainerItemProxy section */
		0A38801D2475BB4500777843 /* PBXContainerItemProxy */ = {
			isa = PBXContainerItemProxy;
			containerPortal = 5344D82321C4649700704A34 /* Project object */;
			proxyType = 1;
			remoteGlobalIDString = 5344D82A21C4649700704A34;
			remoteInfo = Planetary;
		};
		0AD00E7123FC5C66006BF017 /* PBXContainerItemProxy */ = {
			isa = PBXContainerItemProxy;
			containerPortal = 5344D82321C4649700704A34 /* Project object */;
			proxyType = 1;
			remoteGlobalIDString = 5344D82A21C4649700704A34;
			remoteInfo = Planetary;
		};
		0AD00E7323FC5C71006BF017 /* PBXContainerItemProxy */ = {
			isa = PBXContainerItemProxy;
			containerPortal = 5344D82321C4649700704A34 /* Project object */;
			proxyType = 1;
			remoteGlobalIDString = 5344D82A21C4649700704A34;
			remoteInfo = Planetary;
		};
/* End PBXContainerItemProxy section */

/* Begin PBXCopyFilesBuildPhase section */
		5312143F21CD617400F3FCEB /* Embed Frameworks */ = {
			isa = PBXCopyFilesBuildPhase;
			buildActionMask = 2147483647;
			dstPath = "";
			dstSubfolderSpec = 10;
			files = (
			);
			name = "Embed Frameworks";
			runOnlyForDeploymentPostprocessing = 0;
		};
/* End PBXCopyFilesBuildPhase section */

/* Begin PBXFileReference section */
		029F45290FDF6DF49B65B79C /* Pods-UITests.debug.xcconfig */ = {isa = PBXFileReference; includeInIndex = 1; lastKnownFileType = text.xcconfig; name = "Pods-UITests.debug.xcconfig"; path = "Pods/Target Support Files/Pods-UITests/Pods-UITests.debug.xcconfig"; sourceTree = "<group>"; };
		03CA171A11489B333F8AB5B2 /* Pods_UITests.framework */ = {isa = PBXFileReference; explicitFileType = wrapper.framework; includeInIndex = 0; path = Pods_UITests.framework; sourceTree = BUILT_PRODUCTS_DIR; };
		0A04D8B72477220F00DD37B7 /* es-uy */ = {isa = PBXFileReference; lastKnownFileType = text.plist.strings; name = "es-uy"; path = Generated.strings; sourceTree = "<group>"; };
		0A04D8BB2477260F00DD37B7 /* es-ar */ = {isa = PBXFileReference; lastKnownFileType = text.plist.strings; name = "es-ar"; path = Generated.strings; sourceTree = "<group>"; };
		0A07AB1D242522CE00EFD47F /* CrashReportingService.swift */ = {isa = PBXFileReference; lastKnownFileType = sourcecode.swift; path = CrashReportingService.swift; sourceTree = "<group>"; };
		0A07AB21242AC66D00EFD47F /* Notification+About.swift */ = {isa = PBXFileReference; lastKnownFileType = sourcecode.swift; path = "Notification+About.swift"; sourceTree = "<group>"; };
		0A143A7A242E6714008745C6 /* AppDelegate+UniversalLink.swift */ = {isa = PBXFileReference; lastKnownFileType = sourcecode.swift; path = "AppDelegate+UniversalLink.swift"; sourceTree = "<group>"; };
		0A1CA4C424E5D714006CAC43 /* FollowOperation.swift */ = {isa = PBXFileReference; lastKnownFileType = sourcecode.swift; path = FollowOperation.swift; sourceTree = "<group>"; };
		0A1CA4C624EB097B006CAC43 /* PubArray+Constellation.swift */ = {isa = PBXFileReference; lastKnownFileType = sourcecode.swift; path = "PubArray+Constellation.swift"; sourceTree = "<group>"; };
		0A1CA4C924EB2353006CAC43 /* SendMissionOperation.swift */ = {isa = PBXFileReference; lastKnownFileType = sourcecode.swift; path = SendMissionOperation.swift; sourceTree = "<group>"; };
		0A30F86E2589253E002B281D /* pl */ = {isa = PBXFileReference; lastKnownFileType = text.plist.strings; name = pl; path = Generated.strings; sourceTree = "<group>"; };
		0A387FF32474E09200777843 /* Analytics.swift */ = {isa = PBXFileReference; lastKnownFileType = sourcecode.swift; path = Analytics.swift; sourceTree = "<group>"; };
		0A387FF62474E45A00777843 /* CrashReporting.swift */ = {isa = PBXFileReference; lastKnownFileType = sourcecode.swift; path = CrashReporting.swift; sourceTree = "<group>"; };
		0A387FF92474E65300777843 /* PhoneVerificationAPI.swift */ = {isa = PBXFileReference; lastKnownFileType = sourcecode.swift; path = PhoneVerificationAPI.swift; sourceTree = "<group>"; };
		0A387FFF24759F4A00777843 /* Support.swift */ = {isa = PBXFileReference; lastKnownFileType = sourcecode.swift; path = Support.swift; sourceTree = "<group>"; };
		0A3880062475AAE000777843 /* PushAPI.swift */ = {isa = PBXFileReference; lastKnownFileType = sourcecode.swift; path = PushAPI.swift; sourceTree = "<group>"; };
		0A38800C2475ACF000777843 /* PubAPI.swift */ = {isa = PBXFileReference; lastKnownFileType = sourcecode.swift; path = PubAPI.swift; sourceTree = "<group>"; };
		0A3880182475BB4500777843 /* UITests.xctest */ = {isa = PBXFileReference; explicitFileType = wrapper.cfbundle; includeInIndex = 0; path = UITests.xctest; sourceTree = BUILT_PRODUCTS_DIR; };
		0A38801A2475BB4500777843 /* UITests.swift */ = {isa = PBXFileReference; lastKnownFileType = sourcecode.swift; path = UITests.swift; sourceTree = "<group>"; };
		0A38801C2475BB4500777843 /* Info.plist */ = {isa = PBXFileReference; lastKnownFileType = text.plist.xml; path = Info.plist; sourceTree = "<group>"; };
		0A41F569248804D6005BB1DE /* LoadBundleOperation.swift */ = {isa = PBXFileReference; lastKnownFileType = sourcecode.swift; path = LoadBundleOperation.swift; sourceTree = "<group>"; };
		0A41F56C2488078F005BB1DE /* Preload.bundle */ = {isa = PBXFileReference; lastKnownFileType = "wrapper.plug-in"; path = Preload.bundle; sourceTree = "<group>"; };
		0A41F577248F1637005BB1DE /* Feed_example_preload.json */ = {isa = PBXFileReference; fileEncoding = 4; lastKnownFileType = text.json; path = Feed_example_preload.json; sourceTree = "<group>"; };
		0A4870F62492BF6700BCD063 /* AsynchronousBlockOperation.swift */ = {isa = PBXFileReference; lastKnownFileType = sourcecode.swift; path = AsynchronousBlockOperation.swift; sourceTree = "<group>"; };
		0A4870FA2497FFAB00BCD063 /* DiscoverViewController.swift */ = {isa = PBXFileReference; lastKnownFileType = sourcecode.swift; path = DiscoverViewController.swift; sourceTree = "<group>"; };
		0A4870FC2498014F00BCD063 /* UICollectionView+Verse.swift */ = {isa = PBXFileReference; lastKnownFileType = sourcecode.swift; path = "UICollectionView+Verse.swift"; sourceTree = "<group>"; };
		0A4870FE249801CD00BCD063 /* KeyValuePaginatedCollectionViewDataSource.swift */ = {isa = PBXFileReference; lastKnownFileType = sourcecode.swift; path = KeyValuePaginatedCollectionViewDataSource.swift; sourceTree = "<group>"; };
		0A4871002498030800BCD063 /* PostCollectionViewCell.swift */ = {isa = PBXFileReference; lastKnownFileType = sourcecode.swift; path = PostCollectionViewCell.swift; sourceTree = "<group>"; };
		0A487102249808E700BCD063 /* PinterestCollectionViewLayout.swift */ = {isa = PBXFileReference; lastKnownFileType = sourcecode.swift; path = PinterestCollectionViewLayout.swift; sourceTree = "<group>"; };
		0A487104249D1B3500BCD063 /* KeyValuePaginatedCollectionViewDelegate.swift */ = {isa = PBXFileReference; lastKnownFileType = sourcecode.swift; path = KeyValuePaginatedCollectionViewDelegate.swift; sourceTree = "<group>"; };
		0A56ABDC24E32F8000D30649 /* Star.swift */ = {isa = PBXFileReference; lastKnownFileType = sourcecode.swift; path = Star.swift; sourceTree = "<group>"; };
		0A56ABDE24E470A200D30649 /* RedeemInviteOperation.swift */ = {isa = PBXFileReference; lastKnownFileType = sourcecode.swift; path = RedeemInviteOperation.swift; sourceTree = "<group>"; };
		0A64A82224734EC2009A5EBF /* PubAPIService.swift */ = {isa = PBXFileReference; lastKnownFileType = sourcecode.swift; path = PubAPIService.swift; sourceTree = "<group>"; };
		0A64A82724734F00009A5EBF /* VersePubAPI.swift */ = {isa = PBXFileReference; lastKnownFileType = sourcecode.swift; path = VersePubAPI.swift; sourceTree = "<group>"; };
		0A64A82A2473513A009A5EBF /* NullPubAPI.swift */ = {isa = PBXFileReference; lastKnownFileType = sourcecode.swift; path = NullPubAPI.swift; sourceTree = "<group>"; };
		0A64A83624735392009A5EBF /* PushAPIService.swift */ = {isa = PBXFileReference; lastKnownFileType = sourcecode.swift; path = PushAPIService.swift; sourceTree = "<group>"; };
		0A64A83B247353CE009A5EBF /* VersePushAPI.swift */ = {isa = PBXFileReference; lastKnownFileType = sourcecode.swift; path = VersePushAPI.swift; sourceTree = "<group>"; };
		0A64A83D2473551C009A5EBF /* NullPushAPI.swift */ = {isa = PBXFileReference; lastKnownFileType = sourcecode.swift; path = NullPushAPI.swift; sourceTree = "<group>"; };
		0A64A84524735717009A5EBF /* PhoneVerificationAPIService.swift */ = {isa = PBXFileReference; lastKnownFileType = sourcecode.swift; path = PhoneVerificationAPIService.swift; sourceTree = "<group>"; };
		0A64A84A24735766009A5EBF /* PhoneVerificationResponse.swift */ = {isa = PBXFileReference; lastKnownFileType = sourcecode.swift; path = PhoneVerificationResponse.swift; sourceTree = "<group>"; };
		0A64A84F247357B6009A5EBF /* NullPhoneVerificationAPI.swift */ = {isa = PBXFileReference; lastKnownFileType = sourcecode.swift; path = NullPhoneVerificationAPI.swift; sourceTree = "<group>"; };
		0A64A8542473585B009A5EBF /* AuthyPhoneVerificationAPI.swift */ = {isa = PBXFileReference; lastKnownFileType = sourcecode.swift; path = AuthyPhoneVerificationAPI.swift; sourceTree = "<group>"; };
		0A65A62D244DEB65004C48C8 /* SupportService.swift */ = {isa = PBXFileReference; lastKnownFileType = sourcecode.swift; path = SupportService.swift; sourceTree = "<group>"; };
		0A65A62F244DEC5E004C48C8 /* ZendeskSupport.swift */ = {isa = PBXFileReference; lastKnownFileType = sourcecode.swift; path = ZendeskSupport.swift; sourceTree = "<group>"; };
		0A65A633244DEFDB004C48C8 /* NullSupport.swift */ = {isa = PBXFileReference; lastKnownFileType = sourcecode.swift; path = NullSupport.swift; sourceTree = "<group>"; };
		0A674A28253F3C4400698CF7 /* Draft.swift */ = {isa = PBXFileReference; lastKnownFileType = sourcecode.swift; path = Draft.swift; sourceTree = "<group>"; };
		0A78CCBB2416ABC80058959B /* AppDelegate+Reset.swift */ = {isa = PBXFileReference; lastKnownFileType = sourcecode.swift; path = "AppDelegate+Reset.swift"; sourceTree = "<group>"; };
		0A7C5D5124EEC21C005E5035 /* MissionControlCenter.swift */ = {isa = PBXFileReference; lastKnownFileType = sourcecode.swift; path = MissionControlCenter.swift; sourceTree = "<group>"; };
		0AAF8C4225C6444B00FD8D0F /* CommunityCellView.swift */ = {isa = PBXFileReference; lastKnownFileType = sourcecode.swift; path = CommunityCellView.swift; sourceTree = "<group>"; };
		0AAF8C4625C704B500FD8D0F /* UnfollowOperation.swift */ = {isa = PBXFileReference; lastKnownFileType = sourcecode.swift; path = UnfollowOperation.swift; sourceTree = "<group>"; };
		0AB736B824577451000190F8 /* RefreshOperation.swift */ = {isa = PBXFileReference; lastKnownFileType = sourcecode.swift; path = RefreshOperation.swift; sourceTree = "<group>"; };
		0AB736BB2457753F000190F8 /* AsynchronousOperation.swift */ = {isa = PBXFileReference; lastKnownFileType = sourcecode.swift; path = AsynchronousOperation.swift; sourceTree = "<group>"; };
		0AB736BD2457772B000190F8 /* SyncOperation.swift */ = {isa = PBXFileReference; lastKnownFileType = sourcecode.swift; path = SyncOperation.swift; sourceTree = "<group>"; };
		0AB736BF24577CB4000190F8 /* LoginOperation.swift */ = {isa = PBXFileReference; lastKnownFileType = sourcecode.swift; path = LoginOperation.swift; sourceTree = "<group>"; };
		0ABCA8EA2435534F00D7F39C /* NullCrashReporting.swift */ = {isa = PBXFileReference; lastKnownFileType = sourcecode.swift; path = NullCrashReporting.swift; sourceTree = "<group>"; };
		0ABCA8EC243553CF00D7F39C /* BugsnagCrashReporting.swift */ = {isa = PBXFileReference; lastKnownFileType = sourcecode.swift; path = BugsnagCrashReporting.swift; sourceTree = "<group>"; };
		0ABCA8F424366B9700D7F39C /* AppError.swift */ = {isa = PBXFileReference; lastKnownFileType = sourcecode.swift; path = AppError.swift; sourceTree = "<group>"; };
		0ABCA8F82436769400D7F39C /* APIError.swift */ = {isa = PBXFileReference; lastKnownFileType = sourcecode.swift; path = APIError.swift; sourceTree = "<group>"; };
		0ABCA8FC2436B41300D7F39C /* APIError+LocalizedError.swift */ = {isa = PBXFileReference; lastKnownFileType = sourcecode.swift; path = "APIError+LocalizedError.swift"; sourceTree = "<group>"; };
		0ABCA8FE2436B48E00D7F39C /* AppError+LocalizedError.swift */ = {isa = PBXFileReference; lastKnownFileType = sourcecode.swift; path = "AppError+LocalizedError.swift"; sourceTree = "<group>"; };
		0ABCA9002437BF3400D7F39C /* String+Markdown.swift */ = {isa = PBXFileReference; lastKnownFileType = sourcecode.swift; path = "String+Markdown.swift"; sourceTree = "<group>"; };
		0ABCA9052437C12C00D7F39C /* NSAttributedString+Markdown.swift */ = {isa = PBXFileReference; lastKnownFileType = sourcecode.swift; path = "NSAttributedString+Markdown.swift"; sourceTree = "<group>"; };
		0ABCA9092437C22400D7F39C /* MarkdownTests.swift */ = {isa = PBXFileReference; lastKnownFileType = sourcecode.swift; path = MarkdownTests.swift; sourceTree = "<group>"; };
		0ABCBC772477036E0009036D /* UITests.debug.xcconfig */ = {isa = PBXFileReference; lastKnownFileType = text.xcconfig; path = UITests.debug.xcconfig; sourceTree = "<group>"; };
		0AC10DDA246C43DC00CCA22A /* es */ = {isa = PBXFileReference; lastKnownFileType = text.plist.strings; name = es; path = Generated.strings; sourceTree = "<group>"; };
		0AC10DE5246DBDDD00CCA22A /* KnownPubsTableViewDataSource.swift */ = {isa = PBXFileReference; lastKnownFileType = sourcecode.swift; path = KnownPubsTableViewDataSource.swift; sourceTree = "<group>"; };
		0ACA5741243CFAEC001C5E37 /* MarkdownStyler.swift */ = {isa = PBXFileReference; lastKnownFileType = sourcecode.swift; path = MarkdownStyler.swift; sourceTree = "<group>"; };
		0ACA5745243D1A20001C5E37 /* UIFont+Tracking.swift */ = {isa = PBXFileReference; lastKnownFileType = sourcecode.swift; path = "UIFont+Tracking.swift"; sourceTree = "<group>"; };
		0ACE919A243D599E00EFB4E9 /* NullMarkdownStyler.swift */ = {isa = PBXFileReference; lastKnownFileType = sourcecode.swift; path = NullMarkdownStyler.swift; sourceTree = "<group>"; };
		0ACE919D243D734B00EFB4E9 /* BotError+LocalizedError.swift */ = {isa = PBXFileReference; lastKnownFileType = sourcecode.swift; path = "BotError+LocalizedError.swift"; sourceTree = "<group>"; };
		0ACE91A1243D740C00EFB4E9 /* GoBotError.swift */ = {isa = PBXFileReference; lastKnownFileType = sourcecode.swift; path = GoBotError.swift; sourceTree = "<group>"; };
		0ACE91A5243D742700EFB4E9 /* GoBotError+LocalizedError.swift */ = {isa = PBXFileReference; lastKnownFileType = sourcecode.swift; path = "GoBotError+LocalizedError.swift"; sourceTree = "<group>"; };
		0ACE91A9243D74A900EFB4E9 /* ViewDatabaseError.swift */ = {isa = PBXFileReference; lastKnownFileType = sourcecode.swift; path = ViewDatabaseError.swift; sourceTree = "<group>"; };
		0ACE91AD243D74D200EFB4E9 /* ViewDatabaseError+LocalizedError.swift */ = {isa = PBXFileReference; lastKnownFileType = sourcecode.swift; path = "ViewDatabaseError+LocalizedError.swift"; sourceTree = "<group>"; };
		0AD00E6723FB3318006BF017 /* Planetary.debug.xcconfig */ = {isa = PBXFileReference; lastKnownFileType = text.xcconfig; path = Planetary.debug.xcconfig; sourceTree = "<group>"; };
		0AD00E6823FB332A006BF017 /* Planetary.release.xcconfig */ = {isa = PBXFileReference; lastKnownFileType = text.xcconfig; path = Planetary.release.xcconfig; sourceTree = "<group>"; };
		0AD00E6923FB3344006BF017 /* APITests.debug.xcconfig */ = {isa = PBXFileReference; lastKnownFileType = text.xcconfig; path = APITests.debug.xcconfig; sourceTree = "<group>"; };
		0AD00E6A23FB3351006BF017 /* APITests.release.xcconfig */ = {isa = PBXFileReference; lastKnownFileType = text.xcconfig; path = APITests.release.xcconfig; sourceTree = "<group>"; };
		0AD00E6D23FB33AA006BF017 /* UnitTests.debug.xcconfig */ = {isa = PBXFileReference; lastKnownFileType = text.xcconfig; path = UnitTests.debug.xcconfig; sourceTree = "<group>"; };
		0AD00E6E23FB33B5006BF017 /* UnitTests.release.xcconfig */ = {isa = PBXFileReference; lastKnownFileType = text.xcconfig; path = UnitTests.release.xcconfig; sourceTree = "<group>"; };
		0AD00E6F23FB3C02006BF017 /* Environment.swift */ = {isa = PBXFileReference; lastKnownFileType = sourcecode.swift; path = Environment.swift; sourceTree = "<group>"; };
		0AD8D62D2408627000D87A95 /* go_install.sh */ = {isa = PBXFileReference; lastKnownFileType = text.script.sh; path = go_install.sh; sourceTree = "<group>"; };
		0AD8D62E240D9D6300D87A95 /* Shared.debug.xcconfig */ = {isa = PBXFileReference; lastKnownFileType = text.xcconfig; path = Shared.debug.xcconfig; sourceTree = "<group>"; };
		0AD8D62F240D9D9400D87A95 /* Shared.release.xcconfig */ = {isa = PBXFileReference; lastKnownFileType = text.xcconfig; path = Shared.release.xcconfig; sourceTree = "<group>"; };
		0AD8D630240EC38600D87A95 /* ManagePubsViewController.swift */ = {isa = PBXFileReference; lastKnownFileType = sourcecode.swift; path = ManagePubsViewController.swift; sourceTree = "<group>"; };
		0AD8D634240EFF8800D87A95 /* RedeemInviteViewController.swift */ = {isa = PBXFileReference; fileEncoding = 4; lastKnownFileType = sourcecode.swift; path = RedeemInviteViewController.swift; sourceTree = "<group>"; };
		0AE5EDBA25826FD7008BDA0C /* String+Emoji.swift */ = {isa = PBXFileReference; lastKnownFileType = sourcecode.swift; path = "String+Emoji.swift"; sourceTree = "<group>"; };
		0AF2DEED247C3EE6003F457D /* Hashtag+Link.swift */ = {isa = PBXFileReference; lastKnownFileType = sourcecode.swift; path = "Hashtag+Link.swift"; sourceTree = "<group>"; };
		0AF2DEEF247D9DB4003F457D /* FloatingRefreshButton.swift */ = {isa = PBXFileReference; lastKnownFileType = sourcecode.swift; path = FloatingRefreshButton.swift; sourceTree = "<group>"; };
		0AF9966B24D8A0B6001113BE /* Report.swift */ = {isa = PBXFileReference; lastKnownFileType = sourcecode.swift; path = Report.swift; sourceTree = "<group>"; };
		0AF9E0972461B3BB00910575 /* AnalyticsService+UI.swift */ = {isa = PBXFileReference; lastKnownFileType = sourcecode.swift; path = "AnalyticsService+UI.swift"; sourceTree = "<group>"; };
		0AF9E0992461E92100910575 /* AnalyticsService+Conversions.swift */ = {isa = PBXFileReference; lastKnownFileType = sourcecode.swift; path = "AnalyticsService+Conversions.swift"; sourceTree = "<group>"; };
		0AF9E09B2462338800910575 /* KeyValuePaginatedTableViewDelegate.swift */ = {isa = PBXFileReference; lastKnownFileType = sourcecode.swift; path = KeyValuePaginatedTableViewDelegate.swift; sourceTree = "<group>"; };
		0AF9E09D246234BE00910575 /* PostReplyPaginatedDelegate+DataSource.swift */ = {isa = PBXFileReference; lastKnownFileType = sourcecode.swift; path = "PostReplyPaginatedDelegate+DataSource.swift"; sourceTree = "<group>"; };
		0AF9E0A12465D7A700910575 /* ThreadReplyPaginatedDataSource.swift */ = {isa = PBXFileReference; lastKnownFileType = sourcecode.swift; path = ThreadReplyPaginatedDataSource.swift; sourceTree = "<group>"; };
		0AF9E0A32465D7D000910575 /* ThreadReplyView.swift */ = {isa = PBXFileReference; lastKnownFileType = sourcecode.swift; path = ThreadReplyView.swift; sourceTree = "<group>"; };
		0AF9E0A5246B149900910575 /* AnalyticsService+Debug.swift */ = {isa = PBXFileReference; lastKnownFileType = sourcecode.swift; path = "AnalyticsService+Debug.swift"; sourceTree = "<group>"; };
		0AF9E0A9246B23C700910575 /* SuspendOperation.swift */ = {isa = PBXFileReference; lastKnownFileType = sourcecode.swift; path = SuspendOperation.swift; sourceTree = "<group>"; };
		0AF9E0AB246B23F900910575 /* ExitOperation.swift */ = {isa = PBXFileReference; lastKnownFileType = sourcecode.swift; path = ExitOperation.swift; sourceTree = "<group>"; };
		0D00E9EC17B652149B64C1DC /* Pods-APITests.appstore.xcconfig */ = {isa = PBXFileReference; includeInIndex = 1; lastKnownFileType = text.xcconfig; name = "Pods-APITests.appstore.xcconfig"; path = "Pods/Target Support Files/Pods-APITests/Pods-APITests.appstore.xcconfig"; sourceTree = "<group>"; };
		0DE096B2BC326F9BFDBA1514 /* Pods_Planetary_UITests.framework */ = {isa = PBXFileReference; explicitFileType = wrapper.framework; includeInIndex = 0; path = Pods_Planetary_UITests.framework; sourceTree = BUILT_PRODUCTS_DIR; };
		1B32D377249AAA4700811DC9 /* SmallPostHeaderView.swift */ = {isa = PBXFileReference; lastKnownFileType = sourcecode.swift; path = SmallPostHeaderView.swift; sourceTree = "<group>"; };
		1B5DB7CB24AC01D9008DCB81 /* StatisticsOperation.swift */ = {isa = PBXFileReference; fileEncoding = 4; lastKnownFileType = sourcecode.swift; path = StatisticsOperation.swift; sourceTree = "<group>"; };
		1B5DB7CD24AE598E008DCB81 /* AboutTableViewController.swift */ = {isa = PBXFileReference; lastKnownFileType = sourcecode.swift; path = AboutTableViewController.swift; sourceTree = "<group>"; };
		1B5DB7CF24AE5C8E008DCB81 /* FollowerTableViewController.swift */ = {isa = PBXFileReference; lastKnownFileType = sourcecode.swift; path = FollowerTableViewController.swift; sourceTree = "<group>"; };
		1B5DB7D124AE5F7E008DCB81 /* FollowingTableViewController.swift */ = {isa = PBXFileReference; lastKnownFileType = sourcecode.swift; path = FollowingTableViewController.swift; sourceTree = "<group>"; };
		1BA1FECD2432805C00FBD5E5 /* Identity+Link.swift */ = {isa = PBXFileReference; lastKnownFileType = sourcecode.swift; path = "Identity+Link.swift"; sourceTree = "<group>"; };
		1FFCEC5F25646D12007BC13A /* PostTextEditorView.swift */ = {isa = PBXFileReference; lastKnownFileType = sourcecode.swift; path = PostTextEditorView.swift; sourceTree = "<group>"; };
		205F056E32449189B64633F4 /* Pods-Planetary-UITests.release.xcconfig */ = {isa = PBXFileReference; includeInIndex = 1; lastKnownFileType = text.xcconfig; name = "Pods-Planetary-UITests.release.xcconfig"; path = "Pods/Target Support Files/Pods-Planetary-UITests/Pods-Planetary-UITests.release.xcconfig"; sourceTree = "<group>"; };
		230F4FD122F8729700F93B14 /* TestAPI.swift */ = {isa = PBXFileReference; lastKnownFileType = sourcecode.swift; path = TestAPI.swift; sourceTree = "<group>"; };
		231314CB2237ACDB0000C989 /* ViewDatabaseSchema.sql */ = {isa = PBXFileReference; fileEncoding = 4; lastKnownFileType = text; path = ViewDatabaseSchema.sql; sourceTree = "<group>"; };
		23237A112423CE0300FE112C /* PostsWithMentions.json */ = {isa = PBXFileReference; lastKnownFileType = text.json; path = PostsWithMentions.json; sourceTree = "<group>"; };
		2334D04421F7786600AB28E2 /* GoBotInternal.swift */ = {isa = PBXFileReference; lastKnownFileType = sourcecode.swift; path = GoBotInternal.swift; sourceTree = "<group>"; };
		233A8F89220138F600CE01CE /* ViewDatabase.swift */ = {isa = PBXFileReference; lastKnownFileType = sourcecode.swift; path = ViewDatabase.swift; sourceTree = "<group>"; };
		2343F1CA245851E5008D7ECE /* DispatchQueue+Deduped.swift */ = {isa = PBXFileReference; lastKnownFileType = sourcecode.swift; path = "DispatchQueue+Deduped.swift"; sourceTree = "<group>"; };
		2344892724195F1B00C65DE2 /* PostMentionsBlob.json */ = {isa = PBXFileReference; lastKnownFileType = text.json; path = PostMentionsBlob.json; sourceTree = "<group>"; };
		23448C1F235F07ED00F6E484 /* GoBotTests.swift */ = {isa = PBXFileReference; lastKnownFileType = sourcecode.swift; path = GoBotTests.swift; sourceTree = "<group>"; };
		2346ECB6221420E1009A94CB /* GoBot.swift */ = {isa = PBXFileReference; lastKnownFileType = sourcecode.swift; path = GoBot.swift; sourceTree = "<group>"; };
		2346ECB922144D61009A94CB /* SimplePublishView.swift */ = {isa = PBXFileReference; lastKnownFileType = sourcecode.swift; path = SimplePublishView.swift; sourceTree = "<group>"; };
		2356500A2369C6CB00C3DBC0 /* DropContentRequest.swift */ = {isa = PBXFileReference; lastKnownFileType = sourcecode.swift; path = DropContentRequest.swift; sourceTree = "<group>"; };
		235FC914220096300083420F /* FirstAndEncrypted.json */ = {isa = PBXFileReference; lastKnownFileType = text.json; path = FirstAndEncrypted.json; sourceTree = "<group>"; };
		23676156244F197100A97140 /* KeyValuePaginatedTableViewDataSource.swift */ = {isa = PBXFileReference; lastKnownFileType = sourcecode.swift; path = KeyValuePaginatedTableViewDataSource.swift; sourceTree = "<group>"; };
		236761582450681800A97140 /* ViewDatabase+Pagination.swift */ = {isa = PBXFileReference; lastKnownFileType = sourcecode.swift; path = "ViewDatabase+Pagination.swift"; sourceTree = "<group>"; };
		2370620723CFC53B0070712C /* GoBotReproductionHelper.swift */ = {isa = PBXFileReference; fileEncoding = 4; lastKnownFileType = sourcecode.swift; path = GoBotReproductionHelper.swift; sourceTree = "<group>"; };
		237D057F23351F5B00973D63 /* PostWithHashtags.json */ = {isa = PBXFileReference; lastKnownFileType = text.json; path = PostWithHashtags.json; sourceTree = "<group>"; };
		2380CE90238D32A700E9D3F7 /* BlockedTests.swift */ = {isa = PBXFileReference; lastKnownFileType = sourcecode.swift; path = BlockedTests.swift; sourceTree = "<group>"; };
		23888978220867DB0030CB92 /* FeedFill.swift */ = {isa = PBXFileReference; lastKnownFileType = sourcecode.swift; path = FeedFill.swift; sourceTree = "<group>"; };
		2388897A220867F00030CB92 /* Feed_example.json */ = {isa = PBXFileReference; fileEncoding = 4; lastKnownFileType = text.json; path = Feed_example.json; sourceTree = "<group>"; };
		23888981220908110030CB92 /* Feed_big.json */ = {isa = PBXFileReference; fileEncoding = 4; lastKnownFileType = text.json; path = Feed_big.json; sourceTree = "<group>"; };
		238E39DA22030E39002677AC /* Feed_cryptix2.json */ = {isa = PBXFileReference; fileEncoding = 4; lastKnownFileType = text.json; path = Feed_cryptix2.json; sourceTree = "<group>"; };
		2391BF6F22FC69C5005DE311 /* GoBotBridge.h */ = {isa = PBXFileReference; lastKnownFileType = sourcecode.c.h; path = GoBotBridge.h; sourceTree = "<group>"; };
		2394335122708B8400D56B94 /* Date+millisecs.swift */ = {isa = PBXFileReference; lastKnownFileType = sourcecode.swift; path = "Date+millisecs.swift"; sourceTree = "<group>"; };
		23A0A3B322490B1C00CAC295 /* ContentPrivate.json */ = {isa = PBXFileReference; lastKnownFileType = text.json; path = ContentPrivate.json; sourceTree = "<group>"; };
		23C744562200B13F00FB554A /* Contact.swift */ = {isa = PBXFileReference; fileEncoding = 4; lastKnownFileType = sourcecode.swift; path = Contact.swift; sourceTree = "<group>"; };
		23C7445B2200B1EF00FB554A /* KeyValueVote.json */ = {isa = PBXFileReference; fileEncoding = 4; lastKnownFileType = text.json; path = KeyValueVote.json; sourceTree = "<group>"; };
		23C7445D2200B20500FB554A /* Contacts.json */ = {isa = PBXFileReference; lastKnownFileType = text.json; path = Contacts.json; sourceTree = "<group>"; };
		23CA4B8F23228A5F005B35E8 /* PostWithAltText.json */ = {isa = PBXFileReference; lastKnownFileType = text.json; path = PostWithAltText.json; sourceTree = "<group>"; };
		23CF345622099E5D00F46A54 /* InvalidVoteMissingIdentifier.json */ = {isa = PBXFileReference; fileEncoding = 4; lastKnownFileType = text.json; path = InvalidVoteMissingIdentifier.json; sourceTree = "<group>"; };
		23D8CE262253DB29001EB7D5 /* Address.swift */ = {isa = PBXFileReference; lastKnownFileType = sourcecode.swift; path = Address.swift; sourceTree = "<group>"; };
		23E76A5523F2F0F70074F424 /* ValueTimestamp.json */ = {isa = PBXFileReference; lastKnownFileType = text.json; path = ValueTimestamp.json; sourceTree = "<group>"; };
		23E8805D22F894650074D399 /* Collection+RandomSample.swift */ = {isa = PBXFileReference; lastKnownFileType = sourcecode.swift; path = "Collection+RandomSample.swift"; sourceTree = "<group>"; };
		23E880B422857F8700486AD0 /* EnocdeJSONtest.swift */ = {isa = PBXFileReference; lastKnownFileType = sourcecode.swift; path = EnocdeJSONtest.swift; sourceTree = "<group>"; };
		23EF5A98249CDCF900469977 /* BlocksAPIService.swift */ = {isa = PBXFileReference; lastKnownFileType = sourcecode.swift; path = BlocksAPIService.swift; sourceTree = "<group>"; };
		23EF5A9D249CDD5400469977 /* TokenStore.swift */ = {isa = PBXFileReference; lastKnownFileType = sourcecode.swift; path = TokenStore.swift; sourceTree = "<group>"; };
		23EF5AA2249CE69900469977 /* NullBlocksAPI.swift */ = {isa = PBXFileReference; lastKnownFileType = sourcecode.swift; path = NullBlocksAPI.swift; sourceTree = "<group>"; };
		23EF5AA7249D177F00469977 /* BlockedAPI.swift */ = {isa = PBXFileReference; lastKnownFileType = sourcecode.swift; path = BlockedAPI.swift; sourceTree = "<group>"; };
		23EF5AAC249D185E00469977 /* BearerBlockedAPI.swift */ = {isa = PBXFileReference; lastKnownFileType = sourcecode.swift; path = BearerBlockedAPI.swift; sourceTree = "<group>"; };
		2D009BF824550868001351CB /* EveryoneViewController.swift */ = {isa = PBXFileReference; lastKnownFileType = sourcecode.swift; path = EveryoneViewController.swift; sourceTree = "<group>"; };
<<<<<<< HEAD
		2D7FE7E4258D076400356677 /* PostHogAnalytics.swift */ = {isa = PBXFileReference; lastKnownFileType = sourcecode.swift; path = PostHogAnalytics.swift; sourceTree = "<group>"; };
=======
		2D16330D25C72D1B00E68CBE /* DirectoryOnboardingStep.swift */ = {isa = PBXFileReference; lastKnownFileType = sourcecode.swift; path = DirectoryOnboardingStep.swift; sourceTree = "<group>"; };
>>>>>>> b698b930
		316D716D251CC0B347E630DA /* Pods-Planetary.appstore.xcconfig */ = {isa = PBXFileReference; includeInIndex = 1; lastKnownFileType = text.xcconfig; name = "Pods-Planetary.appstore.xcconfig"; path = "Pods/Target Support Files/Pods-Planetary/Pods-Planetary.appstore.xcconfig"; sourceTree = "<group>"; };
		3C118088E10BAE1C911EDE02 /* Pods_FBTTUITests.framework */ = {isa = PBXFileReference; explicitFileType = wrapper.framework; includeInIndex = 0; path = Pods_FBTTUITests.framework; sourceTree = BUILT_PRODUCTS_DIR; };
		4468B60D82AA8885DDD68F4A /* Pods-UnitTests.release.xcconfig */ = {isa = PBXFileReference; includeInIndex = 1; lastKnownFileType = text.xcconfig; name = "Pods-UnitTests.release.xcconfig"; path = "Pods/Target Support Files/Pods-UnitTests/Pods-UnitTests.release.xcconfig"; sourceTree = "<group>"; };
		53033E99237F682F004609F8 /* ResumeOnboardingStep.swift */ = {isa = PBXFileReference; lastKnownFileType = sourcecode.swift; path = ResumeOnboardingStep.swift; sourceTree = "<group>"; };
		53033E9B23831CD1004609F8 /* Onboarding+Status.swift */ = {isa = PBXFileReference; lastKnownFileType = sourcecode.swift; path = "Onboarding+Status.swift"; sourceTree = "<group>"; };
		53033E9E2383322B004609F8 /* Onboarding+AppConfiguration.swift */ = {isa = PBXFileReference; lastKnownFileType = sourcecode.swift; path = "Onboarding+AppConfiguration.swift"; sourceTree = "<group>"; };
		5306F76F228E65240058D67A /* RepeatingTimer.swift */ = {isa = PBXFileReference; lastKnownFileType = sourcecode.swift; path = RepeatingTimer.swift; sourceTree = "<group>"; };
		5306F773228E65DF0058D67A /* Bot+SyncAndRefresh.swift */ = {isa = PBXFileReference; lastKnownFileType = sourcecode.swift; path = "Bot+SyncAndRefresh.swift"; sourceTree = "<group>"; };
		5306F775228F07D00058D67A /* AnalyticsEnums.swift */ = {isa = PBXFileReference; lastKnownFileType = sourcecode.swift; path = AnalyticsEnums.swift; sourceTree = "<group>"; };
		5308168521C46A52005C48ED /* UnitTests.xctest */ = {isa = PBXFileReference; explicitFileType = wrapper.cfbundle; includeInIndex = 0; path = UnitTests.xctest; sourceTree = BUILT_PRODUCTS_DIR; };
		5308168721C46A53005C48ED /* IdentifierTests.swift */ = {isa = PBXFileReference; lastKnownFileType = sourcecode.swift; path = IdentifierTests.swift; sourceTree = "<group>"; };
		5308168921C46A53005C48ED /* Info.plist */ = {isa = PBXFileReference; lastKnownFileType = text.plist.xml; path = Info.plist; sourceTree = "<group>"; };
		5308169121C46A6E005C48ED /* APITests.xctest */ = {isa = PBXFileReference; explicitFileType = wrapper.cfbundle; includeInIndex = 0; path = APITests.xctest; sourceTree = BUILT_PRODUCTS_DIR; };
		5308169321C46A6E005C48ED /* OnboardingTests.swift */ = {isa = PBXFileReference; lastKnownFileType = sourcecode.swift; path = OnboardingTests.swift; sourceTree = "<group>"; };
		5308169521C46A6E005C48ED /* Info.plist */ = {isa = PBXFileReference; lastKnownFileType = text.plist.xml; path = Info.plist; sourceTree = "<group>"; };
		530816A721C46E68005C48ED /* Settings.bundle */ = {isa = PBXFileReference; lastKnownFileType = "wrapper.plug-in"; path = Settings.bundle; sourceTree = "<group>"; };
		530F018422DACDC3007EBAE2 /* DateTests.swift */ = {isa = PBXFileReference; lastKnownFileType = sourcecode.swift; path = DateTests.swift; sourceTree = "<group>"; };
		530F018622DAD0FD007EBAE2 /* Date+Random.swift */ = {isa = PBXFileReference; lastKnownFileType = sourcecode.swift; path = "Date+Random.swift"; sourceTree = "<group>"; };
		530F018922DADCE7007EBAE2 /* Date+OlderThan.swift */ = {isa = PBXFileReference; lastKnownFileType = sourcecode.swift; path = "Date+OlderThan.swift"; sourceTree = "<group>"; };
		530F018C22DCE78A007EBAE2 /* String+PhoneNumberKit.swift */ = {isa = PBXFileReference; lastKnownFileType = sourcecode.swift; path = "String+PhoneNumberKit.swift"; sourceTree = "<group>"; };
		530F018E22DCEC08007EBAE2 /* OnboardingStepView.swift */ = {isa = PBXFileReference; lastKnownFileType = sourcecode.swift; path = OnboardingStepView.swift; sourceTree = "<group>"; };
		530F019022DCEC4E007EBAE2 /* OnboardingStep.swift */ = {isa = PBXFileReference; lastKnownFileType = sourcecode.swift; path = OnboardingStep.swift; sourceTree = "<group>"; };
		530F019522DE87CD007EBAE2 /* PhotoOnboardingStep.swift */ = {isa = PBXFileReference; lastKnownFileType = sourcecode.swift; path = PhotoOnboardingStep.swift; sourceTree = "<group>"; };
		530F019722DE87EB007EBAE2 /* PhotoConfirmOnboardingStep.swift */ = {isa = PBXFileReference; lastKnownFileType = sourcecode.swift; path = PhotoConfirmOnboardingStep.swift; sourceTree = "<group>"; };
		530F019922DE8F57007EBAE2 /* ImagePicker.swift */ = {isa = PBXFileReference; lastKnownFileType = sourcecode.swift; path = ImagePicker.swift; sourceTree = "<group>"; };
		530F019B22DEAD70007EBAE2 /* SplashOnboardingStep.swift */ = {isa = PBXFileReference; lastKnownFileType = sourcecode.swift; path = SplashOnboardingStep.swift; sourceTree = "<group>"; };
		530F019D22DEAD84007EBAE2 /* BirthdateOnboardingStep.swift */ = {isa = PBXFileReference; lastKnownFileType = sourcecode.swift; path = BirthdateOnboardingStep.swift; sourceTree = "<group>"; };
		530F019F22DEADB5007EBAE2 /* NameOnboardingStep.swift */ = {isa = PBXFileReference; lastKnownFileType = sourcecode.swift; path = NameOnboardingStep.swift; sourceTree = "<group>"; };
		530F01A122DEADD9007EBAE2 /* PhoneOnboardingStep.swift */ = {isa = PBXFileReference; lastKnownFileType = sourcecode.swift; path = PhoneOnboardingStep.swift; sourceTree = "<group>"; };
		530F01A322DEADFD007EBAE2 /* PhoneVerifyOnboardingStep.swift */ = {isa = PBXFileReference; lastKnownFileType = sourcecode.swift; path = PhoneVerifyOnboardingStep.swift; sourceTree = "<group>"; };
		530F01A522DEAE1E007EBAE2 /* BackupOnboardingStep.swift */ = {isa = PBXFileReference; lastKnownFileType = sourcecode.swift; path = BackupOnboardingStep.swift; sourceTree = "<group>"; };
		530F01A722DEAE3F007EBAE2 /* ContactsOnboardingStep.swift */ = {isa = PBXFileReference; lastKnownFileType = sourcecode.swift; path = ContactsOnboardingStep.swift; sourceTree = "<group>"; };
		530F01AB22DEAE6F007EBAE2 /* BioOnboardingStep.swift */ = {isa = PBXFileReference; lastKnownFileType = sourcecode.swift; path = BioOnboardingStep.swift; sourceTree = "<group>"; };
		530F01AD22DEAE86007EBAE2 /* DoneOnboardingStep.swift */ = {isa = PBXFileReference; lastKnownFileType = sourcecode.swift; path = DoneOnboardingStep.swift; sourceTree = "<group>"; };
		530F01AF22DF8D63007EBAE2 /* BenefitsOnboardingStep.swift */ = {isa = PBXFileReference; lastKnownFileType = sourcecode.swift; path = BenefitsOnboardingStep.swift; sourceTree = "<group>"; };
		530F01B122DFCEED007EBAE2 /* String+IsValid.swift */ = {isa = PBXFileReference; lastKnownFileType = sourcecode.swift; path = "String+IsValid.swift"; sourceTree = "<group>"; };
		530F01B322E0D3E7007EBAE2 /* TitledToggle.swift */ = {isa = PBXFileReference; lastKnownFileType = sourcecode.swift; path = TitledToggle.swift; sourceTree = "<group>"; };
		530F01B522E0D930007EBAE2 /* JoinOnboardingStep.swift */ = {isa = PBXFileReference; lastKnownFileType = sourcecode.swift; path = JoinOnboardingStep.swift; sourceTree = "<group>"; };
		5314EF6122EA2AA40065D02A /* OSLog.swift */ = {isa = PBXFileReference; lastKnownFileType = sourcecode.swift; path = OSLog.swift; sourceTree = "<group>"; };
		5314EF6322EA2ABE0065D02A /* NullLog.swift */ = {isa = PBXFileReference; lastKnownFileType = sourcecode.swift; path = NullLog.swift; sourceTree = "<group>"; };
		5314EF8022EA54540065D02A /* AnalyticsService+Onboarding.swift */ = {isa = PBXFileReference; lastKnownFileType = sourcecode.swift; path = "AnalyticsService+Onboarding.swift"; sourceTree = "<group>"; };
		5314EF8222EB713C0065D02A /* UIView+Shake.swift */ = {isa = PBXFileReference; lastKnownFileType = sourcecode.swift; path = "UIView+Shake.swift"; sourceTree = "<group>"; };
		5315854A2363614100334863 /* Bot+AppConfiguration.swift */ = {isa = PBXFileReference; lastKnownFileType = sourcecode.swift; path = "Bot+AppConfiguration.swift"; sourceTree = "<group>"; };
		531587AC229F0DC00004E2B1 /* Onboarding.swift */ = {isa = PBXFileReference; lastKnownFileType = sourcecode.swift; path = Onboarding.swift; sourceTree = "<group>"; };
		531587AF229F1E5F0004E2B1 /* Onboarding+Verify.swift */ = {isa = PBXFileReference; lastKnownFileType = sourcecode.swift; path = "Onboarding+Verify.swift"; sourceTree = "<group>"; };
		531587B1229F33F00004E2B1 /* DebugOnboardingViewController.swift */ = {isa = PBXFileReference; lastKnownFileType = sourcecode.swift; path = DebugOnboardingViewController.swift; sourceTree = "<group>"; };
		531587B3229F35340004E2B1 /* UITableViewCell+UIActivityIndicator.swift */ = {isa = PBXFileReference; lastKnownFileType = sourcecode.swift; path = "UITableViewCell+UIActivityIndicator.swift"; sourceTree = "<group>"; };
		531587B822A0CDFB0004E2B1 /* Onboarding+Follow.swift */ = {isa = PBXFileReference; lastKnownFileType = sourcecode.swift; path = "Onboarding+Follow.swift"; sourceTree = "<group>"; };
		531587BA22A18C280004E2B1 /* Onboarding+Migrate.swift */ = {isa = PBXFileReference; lastKnownFileType = sourcecode.swift; path = "Onboarding+Migrate.swift"; sourceTree = "<group>"; };
		5316E95421FFC7FB0053832E /* PostBranchArray.json */ = {isa = PBXFileReference; fileEncoding = 4; lastKnownFileType = text.json; path = PostBranchArray.json; sourceTree = "<group>"; };
		5316E95621FFCDFF0053832E /* UnsupportedType.json */ = {isa = PBXFileReference; fileEncoding = 4; lastKnownFileType = text.json; path = UnsupportedType.json; sourceTree = "<group>"; };
		5316E95821FFD19F0053832E /* Invalid.json */ = {isa = PBXFileReference; fileEncoding = 4; lastKnownFileType = text.json; path = Invalid.json; sourceTree = "<group>"; };
		5316E95A21FFD4980053832E /* InvalidChannel.json */ = {isa = PBXFileReference; fileEncoding = 4; lastKnownFileType = text.json; path = InvalidChannel.json; sourceTree = "<group>"; };
		5316E95E21FFEB130053832E /* Post.swift */ = {isa = PBXFileReference; lastKnownFileType = sourcecode.swift; path = Post.swift; sourceTree = "<group>"; };
		5316E96021FFED2E0053832E /* Vote.swift */ = {isa = PBXFileReference; lastKnownFileType = sourcecode.swift; path = Vote.swift; sourceTree = "<group>"; };
		5316E96421FFED510053832E /* Channel.swift */ = {isa = PBXFileReference; lastKnownFileType = sourcecode.swift; path = Channel.swift; sourceTree = "<group>"; };
		5316E96621FFED620053832E /* About.swift */ = {isa = PBXFileReference; lastKnownFileType = sourcecode.swift; path = About.swift; sourceTree = "<group>"; };
		531749942370EC7700F4C381 /* UIView+UIImage.swift */ = {isa = PBXFileReference; lastKnownFileType = sourcecode.swift; path = "UIView+UIImage.swift"; sourceTree = "<group>"; };
		531749962370EED800F4C381 /* UIView+Superview.swift */ = {isa = PBXFileReference; lastKnownFileType = sourcecode.swift; path = "UIView+Superview.swift"; sourceTree = "<group>"; };
		5319257D22F286FC00B44FA3 /* URL+Verse.swift */ = {isa = PBXFileReference; lastKnownFileType = sourcecode.swift; path = "URL+Verse.swift"; sourceTree = "<group>"; };
		5319257F22F3A09C00B44FA3 /* NotificationCellView.swift */ = {isa = PBXFileReference; lastKnownFileType = sourcecode.swift; path = NotificationCellView.swift; sourceTree = "<group>"; };
		5319258122F3B13600B44FA3 /* AvatarImageView.swift */ = {isa = PBXFileReference; lastKnownFileType = sourcecode.swift; path = AvatarImageView.swift; sourceTree = "<group>"; };
		5319258322F9E5EB00B44FA3 /* Date+Elapsed.swift */ = {isa = PBXFileReference; lastKnownFileType = sourcecode.swift; path = "Date+Elapsed.swift"; sourceTree = "<group>"; };
		5319EBD622F22BA700EC7583 /* MenuViewController.swift */ = {isa = PBXFileReference; lastKnownFileType = sourcecode.swift; path = MenuViewController.swift; sourceTree = "<group>"; };
		5319F06A234EDC7F00F4D3C1 /* UIView+HeaderView.swift */ = {isa = PBXFileReference; fileEncoding = 4; lastKnownFileType = sourcecode.swift; path = "UIView+HeaderView.swift"; sourceTree = "<group>"; };
		531A8A2C21F18BF400D5C8C0 /* Bot.swift */ = {isa = PBXFileReference; lastKnownFileType = sourcecode.swift; path = Bot.swift; sourceTree = "<group>"; };
		531A8A2E21F18C4600D5C8C0 /* Profile.swift */ = {isa = PBXFileReference; lastKnownFileType = sourcecode.swift; path = Profile.swift; sourceTree = "<group>"; };
		531A8A3321F4364100D5C8C0 /* libsqlite3.tbd */ = {isa = PBXFileReference; lastKnownFileType = "sourcecode.text-based-dylib-definition"; name = libsqlite3.tbd; path = usr/lib/libsqlite3.tbd; sourceTree = SDKROOT; };
		531A8A3421F4364100D5C8C0 /* libsqlite3.0.tbd */ = {isa = PBXFileReference; lastKnownFileType = "sourcecode.text-based-dylib-definition"; name = libsqlite3.0.tbd; path = usr/lib/libsqlite3.0.tbd; sourceTree = SDKROOT; };
		531A8A3B21F7DBD800D5C8C0 /* KeyValue.swift */ = {isa = PBXFileReference; lastKnownFileType = sourcecode.swift; path = KeyValue.swift; sourceTree = "<group>"; };
		531A8A3D21F7DDB400D5C8C0 /* Content.swift */ = {isa = PBXFileReference; lastKnownFileType = sourcecode.swift; path = Content.swift; sourceTree = "<group>"; };
		531A8A3F21F7DDF100D5C8C0 /* Mention.swift */ = {isa = PBXFileReference; lastKnownFileType = sourcecode.swift; path = Mention.swift; sourceTree = "<group>"; };
		531A8A4121F7DE0D00D5C8C0 /* Identifier.swift */ = {isa = PBXFileReference; lastKnownFileType = sourcecode.swift; path = Identifier.swift; sourceTree = "<group>"; };
		531A8A4621FA36A600D5C8C0 /* ContentTests.swift */ = {isa = PBXFileReference; lastKnownFileType = sourcecode.swift; path = ContentTests.swift; sourceTree = "<group>"; };
		531A8A4B21FA5E4700D5C8C0 /* PostBranchField.json */ = {isa = PBXFileReference; lastKnownFileType = text.json; path = PostBranchField.json; sourceTree = "<group>"; };
		531A8A4D21FA619A00D5C8C0 /* KeyValue.json */ = {isa = PBXFileReference; lastKnownFileType = text.json; path = KeyValue.json; sourceTree = "<group>"; };
		531A8A4F21FA622900D5C8C0 /* Bundle+Current.swift */ = {isa = PBXFileReference; lastKnownFileType = sourcecode.swift; path = "Bundle+Current.swift"; sourceTree = "<group>"; };
		531A8A5221FB78A900D5C8C0 /* Channel.json */ = {isa = PBXFileReference; lastKnownFileType = text.json; path = Channel.json; sourceTree = "<group>"; };
		531A8A5421FB87A600D5C8C0 /* UnsupportedBlob.json */ = {isa = PBXFileReference; lastKnownFileType = text.json; path = UnsupportedBlob.json; sourceTree = "<group>"; };
		531B92B022CAC203005D5255 /* PostButtonsView.swift */ = {isa = PBXFileReference; lastKnownFileType = sourcecode.swift; path = PostButtonsView.swift; sourceTree = "<group>"; };
		531B92B222CAC25C005D5255 /* UITextView+Verse.swift */ = {isa = PBXFileReference; lastKnownFileType = sourcecode.swift; path = "UITextView+Verse.swift"; sourceTree = "<group>"; };
		531B92B422CBDDAD005D5255 /* UIView+NSLayoutConstraint.swift */ = {isa = PBXFileReference; lastKnownFileType = sourcecode.swift; path = "UIView+NSLayoutConstraint.swift"; sourceTree = "<group>"; };
		531B92B622CD0E65005D5255 /* MentionTextViewDelegate.swift */ = {isa = PBXFileReference; lastKnownFileType = sourcecode.swift; path = MentionTextViewDelegate.swift; sourceTree = "<group>"; };
		531B92B822CD128F005D5255 /* UITextView+Mention.swift */ = {isa = PBXFileReference; lastKnownFileType = sourcecode.swift; path = "UITextView+Mention.swift"; sourceTree = "<group>"; };
		531B92BA22CD1383005D5255 /* NSMutableAttributedString+Attributes.swift */ = {isa = PBXFileReference; lastKnownFileType = sourcecode.swift; path = "NSMutableAttributedString+Attributes.swift"; sourceTree = "<group>"; };
		531B92BC22CD65ED005D5255 /* UIFont+Verse.swift */ = {isa = PBXFileReference; lastKnownFileType = sourcecode.swift; path = "UIFont+Verse.swift"; sourceTree = "<group>"; };
		531B92BF22CE7CF8005D5255 /* UITableView+VisibleIndexPath.swift */ = {isa = PBXFileReference; lastKnownFileType = sourcecode.swift; path = "UITableView+VisibleIndexPath.swift"; sourceTree = "<group>"; };
		531B92C322CEAD25005D5255 /* PostReplyView.swift */ = {isa = PBXFileReference; lastKnownFileType = sourcecode.swift; path = PostReplyView.swift; sourceTree = "<group>"; };
		531B92C622D125DA005D5255 /* ChannelsViewController.swift */ = {isa = PBXFileReference; fileEncoding = 4; lastKnownFileType = sourcecode.swift; path = ChannelsViewController.swift; sourceTree = "<group>"; };
		531D0A0C21EAADFB008E40A8 /* Layout.swift */ = {isa = PBXFileReference; lastKnownFileType = sourcecode.swift; path = Layout.swift; sourceTree = "<group>"; };
		531D0A0E21EACBDF008E40A8 /* BotsViewController.swift */ = {isa = PBXFileReference; lastKnownFileType = sourcecode.swift; path = BotsViewController.swift; sourceTree = "<group>"; };
		531D0A1221EACC0A008E40A8 /* GoBotViewController.swift */ = {isa = PBXFileReference; lastKnownFileType = sourcecode.swift; path = GoBotViewController.swift; sourceTree = "<group>"; };
		531D0A1421EACEB5008E40A8 /* AppController+Debug.swift */ = {isa = PBXFileReference; lastKnownFileType = sourcecode.swift; path = "AppController+Debug.swift"; sourceTree = "<group>"; };
		531EC409230EF2DA001A25AD /* PreviewSettingsViewController.swift */ = {isa = PBXFileReference; lastKnownFileType = sourcecode.swift; path = PreviewSettingsViewController.swift; sourceTree = "<group>"; };
		531EC40B230F6B9E001A25AD /* DebugPostsViewController.swift */ = {isa = PBXFileReference; lastKnownFileType = sourcecode.swift; path = DebugPostsViewController.swift; sourceTree = "<group>"; };
		531EC40F2310C274001A25AD /* Blob+NSAttributedString.swift */ = {isa = PBXFileReference; lastKnownFileType = sourcecode.swift; path = "Blob+NSAttributedString.swift"; sourceTree = "<group>"; };
		531EC4112310C9EE001A25AD /* Blob.swift */ = {isa = PBXFileReference; lastKnownFileType = sourcecode.swift; path = Blob.swift; sourceTree = "<group>"; };
		53211CC5227B5A85007FB785 /* Layout+Separator.swift */ = {isa = PBXFileReference; lastKnownFileType = sourcecode.swift; path = "Layout+Separator.swift"; sourceTree = "<group>"; };
		53211CC7227B60EE007FB785 /* ContactsViewControllers.swift */ = {isa = PBXFileReference; lastKnownFileType = sourcecode.swift; path = ContactsViewControllers.swift; sourceTree = "<group>"; };
		53211CC9227BA725007FB785 /* Array+SafeSubscript.swift */ = {isa = PBXFileReference; lastKnownFileType = sourcecode.swift; path = "Array+SafeSubscript.swift"; sourceTree = "<group>"; };
		53211CCB227BB653007FB785 /* ImageView.swift */ = {isa = PBXFileReference; lastKnownFileType = sourcecode.swift; path = ImageView.swift; sourceTree = "<group>"; };
		53211CCD227BF067007FB785 /* Array+ElementsAtIndexes.swift */ = {isa = PBXFileReference; lastKnownFileType = sourcecode.swift; path = "Array+ElementsAtIndexes.swift"; sourceTree = "<group>"; };
		53211CCF227C8F85007FB785 /* AboutCellView.swift */ = {isa = PBXFileReference; lastKnownFileType = sourcecode.swift; path = AboutCellView.swift; sourceTree = "<group>"; };
		53211CD32280E1E1007FB785 /* EditAboutViewController.swift */ = {isa = PBXFileReference; lastKnownFileType = sourcecode.swift; path = EditAboutViewController.swift; sourceTree = "<group>"; };
		53211CD52281D567007FB785 /* EditAboutView.swift */ = {isa = PBXFileReference; lastKnownFileType = sourcecode.swift; path = EditAboutView.swift; sourceTree = "<group>"; };
		53211CD72281D587007FB785 /* EditValueView.swift */ = {isa = PBXFileReference; lastKnownFileType = sourcecode.swift; path = EditValueView.swift; sourceTree = "<group>"; };
		53211CD92281EB22007FB785 /* AppController+Progress.swift */ = {isa = PBXFileReference; lastKnownFileType = sourcecode.swift; path = "AppController+Progress.swift"; sourceTree = "<group>"; };
		53211CDB228230D6007FB785 /* UIView+Round.swift */ = {isa = PBXFileReference; lastKnownFileType = sourcecode.swift; path = "UIView+Round.swift"; sourceTree = "<group>"; };
		53211CDD228250D7007FB785 /* UIView+Stroke.swift */ = {isa = PBXFileReference; lastKnownFileType = sourcecode.swift; path = "UIView+Stroke.swift"; sourceTree = "<group>"; };
		53211CDF22827B58007FB785 /* UIImage+Resize.swift */ = {isa = PBXFileReference; lastKnownFileType = sourcecode.swift; path = "UIImage+Resize.swift"; sourceTree = "<group>"; };
		53211CE122836666007FB785 /* MIMEType.swift */ = {isa = PBXFileReference; lastKnownFileType = sourcecode.swift; path = MIMEType.swift; sourceTree = "<group>"; };
		53211CE32283717C007FB785 /* Image+UIImage.swift */ = {isa = PBXFileReference; lastKnownFileType = sourcecode.swift; path = "Image+UIImage.swift"; sourceTree = "<group>"; };
		53211CE82284B9F5007FB785 /* AppConfigurationViewController.swift */ = {isa = PBXFileReference; lastKnownFileType = sourcecode.swift; path = AppConfigurationViewController.swift; sourceTree = "<group>"; };
		53211CEC22852216007FB785 /* AppConfigurationTests.swift */ = {isa = PBXFileReference; lastKnownFileType = sourcecode.swift; path = AppConfigurationTests.swift; sourceTree = "<group>"; };
		53211CF222863056007FB785 /* EarlyAccessOnboardingViewController.swift */ = {isa = PBXFileReference; lastKnownFileType = sourcecode.swift; path = EarlyAccessOnboardingViewController.swift; sourceTree = "<group>"; };
		532751CE222495940026500F /* AboutViewController.swift */ = {isa = PBXFileReference; lastKnownFileType = sourcecode.swift; path = AboutViewController.swift; sourceTree = "<group>"; };
		532751D0222497A70026500F /* Bots.swift */ = {isa = PBXFileReference; lastKnownFileType = sourcecode.swift; path = Bots.swift; sourceTree = "<group>"; };
		532751D22224A0CD0026500F /* ContentViewController.swift */ = {isa = PBXFileReference; lastKnownFileType = sourcecode.swift; path = ContentViewController.swift; sourceTree = "<group>"; };
		532751D5222A3EF60026500F /* increment_build.sh */ = {isa = PBXFileReference; lastKnownFileType = text.script.sh; path = increment_build.sh; sourceTree = "<group>"; };
		53362F662208C2B3007264CB /* AppController+Lifecycle.swift */ = {isa = PBXFileReference; lastKnownFileType = sourcecode.swift; path = "AppController+Lifecycle.swift"; sourceTree = "<group>"; };
		53362F692209108F007264CB /* NetworkKey.swift */ = {isa = PBXFileReference; lastKnownFileType = sourcecode.swift; path = NetworkKey.swift; sourceTree = "<group>"; };
		53362F6B22091DD4007264CB /* NetworkKeyViewController.swift */ = {isa = PBXFileReference; fileEncoding = 4; lastKnownFileType = sourcecode.swift; path = NetworkKeyViewController.swift; sourceTree = "<group>"; };
		53362F6D2209F754007264CB /* NetworkKeyTests.swift */ = {isa = PBXFileReference; lastKnownFileType = sourcecode.swift; path = NetworkKeyTests.swift; sourceTree = "<group>"; };
		5336611022D965B300100707 /* UIColor+Random.swift */ = {isa = PBXFileReference; lastKnownFileType = sourcecode.swift; path = "UIColor+Random.swift"; sourceTree = "<group>"; };
		5336611222D965C700100707 /* UIColor+UIImage.swift */ = {isa = PBXFileReference; lastKnownFileType = sourcecode.swift; path = "UIColor+UIImage.swift"; sourceTree = "<group>"; };
		53375F7E231F12E400610932 /* UIViewController+UIAlertController.swift */ = {isa = PBXFileReference; lastKnownFileType = sourcecode.swift; path = "UIViewController+UIAlertController.swift"; sourceTree = "<group>"; };
		53375F802321757C00610932 /* GalleryView.swift */ = {isa = PBXFileReference; lastKnownFileType = sourcecode.swift; path = GalleryView.swift; sourceTree = "<group>"; };
		53375F82232178DB00610932 /* UIPageControl+Verse.swift */ = {isa = PBXFileReference; lastKnownFileType = sourcecode.swift; path = "UIPageControl+Verse.swift"; sourceTree = "<group>"; };
		533D0A682389BEE400E5A374 /* ColorTests.swift */ = {isa = PBXFileReference; lastKnownFileType = sourcecode.swift; path = ColorTests.swift; sourceTree = "<group>"; };
		533DAFA4223AD2D600229EB3 /* XCTest+Test.swift */ = {isa = PBXFileReference; fileEncoding = 4; lastKnownFileType = sourcecode.swift; path = "XCTest+Test.swift"; sourceTree = "<group>"; };
		533EDBDF2385F3B1008B3565 /* BlobCache.swift */ = {isa = PBXFileReference; fileEncoding = 4; lastKnownFileType = sourcecode.swift; path = BlobCache.swift; sourceTree = "<group>"; };
		533EDBE02385F3B1008B3565 /* Cache.swift */ = {isa = PBXFileReference; fileEncoding = 4; lastKnownFileType = sourcecode.swift; path = Cache.swift; sourceTree = "<group>"; };
		533EDBE12385F3B1008B3565 /* AttributedStringCache.swift */ = {isa = PBXFileReference; fileEncoding = 4; lastKnownFileType = sourcecode.swift; path = AttributedStringCache.swift; sourceTree = "<group>"; };
		533EDBE72385F7CD008B3565 /* CacheTests.swift */ = {isa = PBXFileReference; lastKnownFileType = sourcecode.swift; path = CacheTests.swift; sourceTree = "<group>"; };
		533EDBEA2385F8B6008B3565 /* DictionaryCache.swift */ = {isa = PBXFileReference; lastKnownFileType = sourcecode.swift; path = DictionaryCache.swift; sourceTree = "<group>"; };
		533EDBEF23861169008B3565 /* Caches.swift */ = {isa = PBXFileReference; lastKnownFileType = sourcecode.swift; path = Caches.swift; sourceTree = "<group>"; };
		533EDBF12389B587008B3565 /* UIImage+AverageColor.swift */ = {isa = PBXFileReference; lastKnownFileType = sourcecode.swift; path = "UIImage+AverageColor.swift"; sourceTree = "<group>"; };
		533EDBF32389BBE8008B3565 /* Blob+UIColor.swift */ = {isa = PBXFileReference; lastKnownFileType = sourcecode.swift; path = "Blob+UIColor.swift"; sourceTree = "<group>"; };
		533F4050225E9E010060B4B9 /* DebugUIViewController.swift */ = {isa = PBXFileReference; lastKnownFileType = sourcecode.swift; path = DebugUIViewController.swift; sourceTree = "<group>"; };
		533F4052225FAD740060B4B9 /* UIScrollView+Default.swift */ = {isa = PBXFileReference; lastKnownFileType = sourcecode.swift; path = "UIScrollView+Default.swift"; sourceTree = "<group>"; };
		533F4054225FB3B40060B4B9 /* Layout+SpacerView.swift */ = {isa = PBXFileReference; lastKnownFileType = sourcecode.swift; path = "Layout+SpacerView.swift"; sourceTree = "<group>"; };
		5342426E2368A66F00192293 /* EarlyAccessOnboardingStep.swift */ = {isa = PBXFileReference; lastKnownFileType = sourcecode.swift; path = EarlyAccessOnboardingStep.swift; sourceTree = "<group>"; };
		5344D82B21C4649700704A34 /* Planetary.app */ = {isa = PBXFileReference; explicitFileType = wrapper.application; includeInIndex = 0; path = Planetary.app; sourceTree = BUILT_PRODUCTS_DIR; };
		5344D82E21C4649700704A34 /* AppDelegate.swift */ = {isa = PBXFileReference; lastKnownFileType = sourcecode.swift; path = AppDelegate.swift; sourceTree = "<group>"; };
		5344D83521C4649A00704A34 /* Assets.xcassets */ = {isa = PBXFileReference; lastKnownFileType = folder.assetcatalog; name = Assets.xcassets; path = ../Resources/Assets.xcassets; sourceTree = "<group>"; };
		5344D83821C4649A00704A34 /* Base */ = {isa = PBXFileReference; lastKnownFileType = file.storyboard; name = Base; path = Base.lproj/LaunchScreen.storyboard; sourceTree = "<group>"; };
		5344D83A21C4649A00704A34 /* Info.plist */ = {isa = PBXFileReference; lastKnownFileType = text.plist.xml; name = Info.plist; path = ../Resources/Info.plist; sourceTree = "<group>"; };
		5349E4AD23514CC000E21053 /* UINavigationBar+Verse.swift */ = {isa = PBXFileReference; lastKnownFileType = sourcecode.swift; path = "UINavigationBar+Verse.swift"; sourceTree = "<group>"; };
		53569F3223A85DB400DA291D /* PostTextCache.swift */ = {isa = PBXFileReference; lastKnownFileType = sourcecode.swift; path = PostTextCache.swift; sourceTree = "<group>"; };
		53569F3423A85DD700DA291D /* PostTruncatedTextCache.swift */ = {isa = PBXFileReference; lastKnownFileType = sourcecode.swift; path = PostTruncatedTextCache.swift; sourceTree = "<group>"; };
		5357023D2373805700140D6C /* BlockButton.swift */ = {isa = PBXFileReference; lastKnownFileType = sourcecode.swift; path = BlockButton.swift; sourceTree = "<group>"; };
		535754F12268DAB0002A6989 /* BotError.swift */ = {isa = PBXFileReference; lastKnownFileType = sourcecode.swift; path = BotError.swift; sourceTree = "<group>"; };
		535754F32268E248002A6989 /* ContentType.swift */ = {isa = PBXFileReference; lastKnownFileType = sourcecode.swift; path = ContentType.swift; sourceTree = "<group>"; };
		535754FA22694A2E002A6989 /* KeyValueTableViewCell.swift */ = {isa = PBXFileReference; lastKnownFileType = sourcecode.swift; path = KeyValueTableViewCell.swift; sourceTree = "<group>"; };
		535754FC22694A4C002A6989 /* PostCellView.swift */ = {isa = PBXFileReference; lastKnownFileType = sourcecode.swift; path = PostCellView.swift; sourceTree = "<group>"; };
		535754FE22694AAA002A6989 /* UnsupportedView.swift */ = {isa = PBXFileReference; lastKnownFileType = sourcecode.swift; path = UnsupportedView.swift; sourceTree = "<group>"; };
		5357550222694BCC002A6989 /* AboutView.swift */ = {isa = PBXFileReference; lastKnownFileType = sourcecode.swift; path = AboutView.swift; sourceTree = "<group>"; };
		5357550622694D8C002A6989 /* KeyValueView.swift */ = {isa = PBXFileReference; lastKnownFileType = sourcecode.swift; path = KeyValueView.swift; sourceTree = "<group>"; };
		53575508226A3113002A6989 /* KeyValueTableViewDataSource.swift */ = {isa = PBXFileReference; lastKnownFileType = sourcecode.swift; path = KeyValueTableViewDataSource.swift; sourceTree = "<group>"; };
		5357550A226A3523002A6989 /* UITableView+KeyValue.swift */ = {isa = PBXFileReference; fileEncoding = 4; lastKnownFileType = sourcecode.swift; path = "UITableView+KeyValue.swift"; sourceTree = "<group>"; };
		5357BD7A23CEB798005665AB /* DebugAnalyticsViewController.swift */ = {isa = PBXFileReference; lastKnownFileType = sourcecode.swift; path = DebugAnalyticsViewController.swift; sourceTree = "<group>"; };
		5357BD7C23CFD0B9005665AB /* UserDefaults+AnalyticsService.swift */ = {isa = PBXFileReference; lastKnownFileType = sourcecode.swift; path = "UserDefaults+AnalyticsService.swift"; sourceTree = "<group>"; };
		5357BD7E23D15471005665AB /* AppDelegate+Repair.swift */ = {isa = PBXFileReference; lastKnownFileType = sourcecode.swift; path = "AppDelegate+Repair.swift"; sourceTree = "<group>"; };
		535B6A0523712D79008C248E /* UIViewController+Block.swift */ = {isa = PBXFileReference; lastKnownFileType = sourcecode.swift; path = "UIViewController+Block.swift"; sourceTree = "<group>"; };
		535B6A092372360F008C248E /* UIViewController+TopViewController.swift */ = {isa = PBXFileReference; lastKnownFileType = sourcecode.swift; path = "UIViewController+TopViewController.swift"; sourceTree = "<group>"; };
		535B6A0B237243E4008C248E /* UINavigationController+Remove.swift */ = {isa = PBXFileReference; lastKnownFileType = sourcecode.swift; path = "UINavigationController+Remove.swift"; sourceTree = "<group>"; };
		535B6A0D23728049008C248E /* NSNotification+Bot.swift */ = {isa = PBXFileReference; lastKnownFileType = sourcecode.swift; path = "NSNotification+Bot.swift"; sourceTree = "<group>"; };
		535B6A0F237362AE008C248E /* BlockedUsersViewController.swift */ = {isa = PBXFileReference; lastKnownFileType = sourcecode.swift; path = BlockedUsersViewController.swift; sourceTree = "<group>"; };
		535CD3742266901F0039BCF2 /* BotStatistics.swift */ = {isa = PBXFileReference; lastKnownFileType = sourcecode.swift; path = BotStatistics.swift; sourceTree = "<group>"; };
		535CD37E2267F2C60039BCF2 /* ContentCodable.swift */ = {isa = PBXFileReference; lastKnownFileType = sourcecode.swift; path = ContentCodable.swift; sourceTree = "<group>"; };
		536255D023AAC5F0001007D0 /* AppDelegate+Background.swift */ = {isa = PBXFileReference; lastKnownFileType = sourcecode.swift; path = "AppDelegate+Background.swift"; sourceTree = "<group>"; };
		536255D223AAC8AD001007D0 /* AnalyticsService+AppDelegate.swift */ = {isa = PBXFileReference; lastKnownFileType = sourcecode.swift; path = "AnalyticsService+AppDelegate.swift"; sourceTree = "<group>"; };
		536255D423AB16A6001007D0 /* Date+Holidays.swift */ = {isa = PBXFileReference; lastKnownFileType = sourcecode.swift; path = "Date+Holidays.swift"; sourceTree = "<group>"; };
		536255D723AB16E8001007D0 /* SnowView.swift */ = {isa = PBXFileReference; lastKnownFileType = sourcecode.swift; path = SnowView.swift; sourceTree = "<group>"; };
		536255DB23AC090D001007D0 /* RemoteNotificationUserInfo.swift */ = {isa = PBXFileReference; lastKnownFileType = sourcecode.swift; path = RemoteNotificationUserInfo.swift; sourceTree = "<group>"; };
		536255DD23AC4C46001007D0 /* UIViewController+Sync.swift */ = {isa = PBXFileReference; lastKnownFileType = sourcecode.swift; path = "UIViewController+Sync.swift"; sourceTree = "<group>"; };
		53631EE923A8704F009C6999 /* KeyValueTableViewDataSourcePrefetching.swift */ = {isa = PBXFileReference; lastKnownFileType = sourcecode.swift; path = KeyValueTableViewDataSourcePrefetching.swift; sourceTree = "<group>"; };
		53631EEC23A87474009C6999 /* PostTruncatedTextTableViewDataSourcePrefetching.swift */ = {isa = PBXFileReference; lastKnownFileType = sourcecode.swift; path = PostTruncatedTextTableViewDataSourcePrefetching.swift; sourceTree = "<group>"; };
		53631EEE23A941A7009C6999 /* NSAttributedString+Mutable.swift */ = {isa = PBXFileReference; lastKnownFileType = sourcecode.swift; path = "NSAttributedString+Mutable.swift"; sourceTree = "<group>"; };
		53631EF023A95E7B009C6999 /* NSAttributedString+Empty.swift */ = {isa = PBXFileReference; lastKnownFileType = sourcecode.swift; path = "NSAttributedString+Empty.swift"; sourceTree = "<group>"; };
		53631EF223A99CF0009C6999 /* NSAttributedString+Flatten.swift */ = {isa = PBXFileReference; lastKnownFileType = sourcecode.swift; path = "NSAttributedString+Flatten.swift"; sourceTree = "<group>"; };
		53631EF423A9A1AA009C6999 /* Blob+String.swift */ = {isa = PBXFileReference; lastKnownFileType = sourcecode.swift; path = "Blob+String.swift"; sourceTree = "<group>"; };
		5363A23322B058A5009154B7 /* URLResponse+APIError.swift */ = {isa = PBXFileReference; lastKnownFileType = sourcecode.swift; path = "URLResponse+APIError.swift"; sourceTree = "<group>"; };
		5369D2A1220B561800A65622 /* FakeBot.swift */ = {isa = PBXFileReference; lastKnownFileType = sourcecode.swift; path = FakeBot.swift; sourceTree = "<group>"; };
		5369D2A3220B596800A65622 /* Data+JSON.swift */ = {isa = PBXFileReference; lastKnownFileType = sourcecode.swift; path = "Data+JSON.swift"; sourceTree = "<group>"; };
		5369D2A5220B970100A65622 /* Feed.json */ = {isa = PBXFileReference; lastKnownFileType = text.json; path = Feed.json; sourceTree = "<group>"; };
		5369D2A7220BA60300A65622 /* Abouts.json */ = {isa = PBXFileReference; fileEncoding = 4; lastKnownFileType = text.json; path = Abouts.json; sourceTree = "<group>"; };
		5369D2A9220BAFC600A65622 /* KeyValues.swift */ = {isa = PBXFileReference; lastKnownFileType = sourcecode.swift; path = KeyValues.swift; sourceTree = "<group>"; };
		5372175022FD0841008A760A /* DataUsageSettingsViewController.swift */ = {isa = PBXFileReference; lastKnownFileType = sourcecode.swift; path = DataUsageSettingsViewController.swift; sourceTree = "<group>"; };
		5372175222FD11B3008A760A /* Bool+YesOrNo.swift */ = {isa = PBXFileReference; lastKnownFileType = sourcecode.swift; path = "Bool+YesOrNo.swift"; sourceTree = "<group>"; };
		5374DF3F21E9ADFE00956122 /* AppController.swift */ = {isa = PBXFileReference; lastKnownFileType = sourcecode.swift; path = AppController.swift; sourceTree = "<group>"; };
		5376FADE228CF83A00411F5B /* Saveable.swift */ = {isa = PBXFileReference; lastKnownFileType = sourcecode.swift; path = Saveable.swift; sourceTree = "<group>"; };
		5376FAE1228D005600411F5B /* UIBarButtonItem+Saveable.swift */ = {isa = PBXFileReference; lastKnownFileType = sourcecode.swift; path = "UIBarButtonItem+Saveable.swift"; sourceTree = "<group>"; };
		539208B3235A8413000A20C1 /* UIViewController+ApplicationWillEnterForeground.swift */ = {isa = PBXFileReference; lastKnownFileType = sourcecode.swift; path = "UIViewController+ApplicationWillEnterForeground.swift"; sourceTree = "<group>"; };
		539246D922A82F9000D01EEC /* API.swift */ = {isa = PBXFileReference; lastKnownFileType = sourcecode.swift; path = API.swift; sourceTree = "<group>"; };
		539246DF22A9CCBF00D01EEC /* Person.swift */ = {isa = PBXFileReference; lastKnownFileType = sourcecode.swift; path = Person.swift; sourceTree = "<group>"; };
		5396A61E224429C700C57A4B /* LogService.swift */ = {isa = PBXFileReference; lastKnownFileType = sourcecode.swift; path = LogService.swift; sourceTree = "<group>"; };
		5396A6202244312400C57A4B /* UIEdgeInsets+Layout.swift */ = {isa = PBXFileReference; lastKnownFileType = sourcecode.swift; path = "UIEdgeInsets+Layout.swift"; sourceTree = "<group>"; };
		5396A6222244356600C57A4B /* Layout+ContentView.swift */ = {isa = PBXFileReference; lastKnownFileType = sourcecode.swift; path = "Layout+ContentView.swift"; sourceTree = "<group>"; };
		5396A6242244358A00C57A4B /* UIView+Layout.swift */ = {isa = PBXFileReference; lastKnownFileType = sourcecode.swift; path = "UIView+Layout.swift"; sourceTree = "<group>"; };
		5396A62622444A1500C57A4B /* BotViewController.swift */ = {isa = PBXFileReference; lastKnownFileType = sourcecode.swift; path = BotViewController.swift; sourceTree = "<group>"; };
		5396A62822444D9D00C57A4B /* UIViewController+Confirm.swift */ = {isa = PBXFileReference; lastKnownFileType = sourcecode.swift; path = "UIViewController+Confirm.swift"; sourceTree = "<group>"; };
		5396A62A22445BE900C57A4B /* AppConfiguration.swift */ = {isa = PBXFileReference; lastKnownFileType = sourcecode.swift; path = AppConfiguration.swift; sourceTree = "<group>"; };
		5396A62E2245A50300C57A4B /* LaunchViewController.swift */ = {isa = PBXFileReference; lastKnownFileType = sourcecode.swift; path = LaunchViewController.swift; sourceTree = "<group>"; };
		5396A630224823DD00C57A4B /* FeatureViewController.swift */ = {isa = PBXFileReference; lastKnownFileType = sourcecode.swift; path = FeatureViewController.swift; sourceTree = "<group>"; };
		5396A632224836E800C57A4B /* UIColor+Hex.swift */ = {isa = PBXFileReference; lastKnownFileType = sourcecode.swift; path = "UIColor+Hex.swift"; sourceTree = "<group>"; };
		5396A6342248377900C57A4B /* UIColor+Verse.swift */ = {isa = PBXFileReference; lastKnownFileType = sourcecode.swift; path = "UIColor+Verse.swift"; sourceTree = "<group>"; };
		539D3782224A843300453CF5 /* check_symbols.sh */ = {isa = PBXFileReference; lastKnownFileType = text.script.sh; path = check_symbols.sh; sourceTree = "<group>"; };
		539FD4AE22C19B9F005A4DF2 /* AboutsMenu.swift */ = {isa = PBXFileReference; lastKnownFileType = sourcecode.swift; path = AboutsMenu.swift; sourceTree = "<group>"; };
		539FD4B022C19F66005A4DF2 /* UITextView+NSMutableAttributedString.swift */ = {isa = PBXFileReference; lastKnownFileType = sourcecode.swift; path = "UITextView+NSMutableAttributedString.swift"; sourceTree = "<group>"; };
		539FD4BC22C2DACB005A4DF2 /* NSAttributedString+NSRange.swift */ = {isa = PBXFileReference; lastKnownFileType = sourcecode.swift; path = "NSAttributedString+NSRange.swift"; sourceTree = "<group>"; };
		539FD4C422C3D6CC005A4DF2 /* String+Whitespace.swift */ = {isa = PBXFileReference; lastKnownFileType = sourcecode.swift; path = "String+Whitespace.swift"; sourceTree = "<group>"; };
		539FD4C722C43FC8005A4DF2 /* ImageButton.swift */ = {isa = PBXFileReference; lastKnownFileType = sourcecode.swift; path = ImageButton.swift; sourceTree = "<group>"; };
		539FD4CA22C586CC005A4DF2 /* ReplyTextView.swift */ = {isa = PBXFileReference; lastKnownFileType = sourcecode.swift; path = ReplyTextView.swift; sourceTree = "<group>"; };
		53A4763823A19D7D003814DC /* Offboarding.swift */ = {isa = PBXFileReference; lastKnownFileType = sourcecode.swift; path = Offboarding.swift; sourceTree = "<group>"; };
		53A4763A23A3385A003814DC /* AnalyticsService+Offboarding.swift */ = {isa = PBXFileReference; lastKnownFileType = sourcecode.swift; path = "AnalyticsService+Offboarding.swift"; sourceTree = "<group>"; };
		53AD3FCE226E90B8005228F9 /* PostViewController.swift */ = {isa = PBXFileReference; lastKnownFileType = sourcecode.swift; path = PostViewController.swift; sourceTree = "<group>"; };
		53AD3FD0226F736A005228F9 /* UIViewTapGesture.swift */ = {isa = PBXFileReference; lastKnownFileType = sourcecode.swift; path = UIViewTapGesture.swift; sourceTree = "<group>"; };
		53AD3FD4226FBD91005228F9 /* AppDelegate+UIAppearance.swift */ = {isa = PBXFileReference; lastKnownFileType = sourcecode.swift; path = "AppDelegate+UIAppearance.swift"; sourceTree = "<group>"; };
		53AD3FD6226FC4B8005228F9 /* UITableView+Verse.swift */ = {isa = PBXFileReference; lastKnownFileType = sourcecode.swift; path = "UITableView+Verse.swift"; sourceTree = "<group>"; };
		53AD3FD82270FF33005228F9 /* UITableView+TableHeaderView.swift */ = {isa = PBXFileReference; lastKnownFileType = sourcecode.swift; path = "UITableView+TableHeaderView.swift"; sourceTree = "<group>"; };
		53AD3FDA2271131B005228F9 /* UIImage+Round.swift */ = {isa = PBXFileReference; lastKnownFileType = sourcecode.swift; path = "UIImage+Round.swift"; sourceTree = "<group>"; };
		53AD3FDC22712CE0005228F9 /* KeyValueTableViewDelegate.swift */ = {isa = PBXFileReference; lastKnownFileType = sourcecode.swift; path = KeyValueTableViewDelegate.swift; sourceTree = "<group>"; };
		53AD3FDE22721AC2005228F9 /* Tappable.swift */ = {isa = PBXFileReference; lastKnownFileType = sourcecode.swift; path = Tappable.swift; sourceTree = "<group>"; };
		53AD3FE022721CAE005228F9 /* KeyValueUpdateable.swift */ = {isa = PBXFileReference; lastKnownFileType = sourcecode.swift; path = KeyValueUpdateable.swift; sourceTree = "<group>"; };
		53AD3FE422735C7B005228F9 /* Value.swift */ = {isa = PBXFileReference; lastKnownFileType = sourcecode.swift; path = Value.swift; sourceTree = "<group>"; };
		53AD3FE62273AE21005228F9 /* ThreadViewController.swift */ = {isa = PBXFileReference; lastKnownFileType = sourcecode.swift; path = ThreadViewController.swift; sourceTree = "<group>"; };
		53AD3FE822775936005228F9 /* Thread+Assert.swift */ = {isa = PBXFileReference; lastKnownFileType = sourcecode.swift; path = "Thread+Assert.swift"; sourceTree = "<group>"; };
		53B4F5E822B457FC00027C6A /* URLRequest+APIHeaders.swift */ = {isa = PBXFileReference; lastKnownFileType = sourcecode.swift; path = "URLRequest+APIHeaders.swift"; sourceTree = "<group>"; };
		53B4F5F022B7123900027C6A /* NotificationsViewController.swift */ = {isa = PBXFileReference; lastKnownFileType = sourcecode.swift; path = NotificationsViewController.swift; sourceTree = "<group>"; };
		53B4F5F222B73E0000027C6A /* About+NSMutableAttributedString.swift */ = {isa = PBXFileReference; lastKnownFileType = sourcecode.swift; path = "About+NSMutableAttributedString.swift"; sourceTree = "<group>"; };
		53B4F5F522B85BF200027C6A /* Markdownable.swift */ = {isa = PBXFileReference; lastKnownFileType = sourcecode.swift; path = Markdownable.swift; sourceTree = "<group>"; };
		53B4F5F822B8602F00027C6A /* Mention+NSAttributedString.swift */ = {isa = PBXFileReference; lastKnownFileType = sourcecode.swift; path = "Mention+NSAttributedString.swift"; sourceTree = "<group>"; };
		53B4F5FB22B8732800027C6A /* NSAttributedString+Markdownable.swift */ = {isa = PBXFileReference; lastKnownFileType = sourcecode.swift; path = "NSAttributedString+Markdownable.swift"; sourceTree = "<group>"; };
		53B4F5FE22B9E4F200027C6A /* Abouts.swift */ = {isa = PBXFileReference; lastKnownFileType = sourcecode.swift; path = Abouts.swift; sourceTree = "<group>"; };
		53B5D99F233534AD0024CF7A /* String+NSRange.swift */ = {isa = PBXFileReference; lastKnownFileType = sourcecode.swift; path = "String+NSRange.swift"; sourceTree = "<group>"; };
		53B634B1221508B800400403 /* HomeViewController.swift */ = {isa = PBXFileReference; lastKnownFileType = sourcecode.swift; path = HomeViewController.swift; sourceTree = "<group>"; };
		53B634B322150A4100400403 /* MainViewController.swift */ = {isa = PBXFileReference; lastKnownFileType = sourcecode.swift; path = MainViewController.swift; sourceTree = "<group>"; };
		53B634B5221627CC00400403 /* UIView+AutoLayout.swift */ = {isa = PBXFileReference; lastKnownFileType = sourcecode.swift; path = "UIView+AutoLayout.swift"; sourceTree = "<group>"; };
		53B634B7221634B600400403 /* Feed_big.json */ = {isa = PBXFileReference; fileEncoding = 4; lastKnownFileType = text.json; path = Feed_big.json; sourceTree = "<group>"; };
		53BD748523232FB70060E47E /* Blob+UIImage.swift */ = {isa = PBXFileReference; lastKnownFileType = sourcecode.swift; path = "Blob+UIImage.swift"; sourceTree = "<group>"; };
		53BD748723235A450060E47E /* Post+Blob.swift */ = {isa = PBXFileReference; lastKnownFileType = sourcecode.swift; path = "Post+Blob.swift"; sourceTree = "<group>"; };
		53BD748923289B3F0060E47E /* ImageGalleryView.swift */ = {isa = PBXFileReference; lastKnownFileType = sourcecode.swift; path = ImageGalleryView.swift; sourceTree = "<group>"; };
		53BD748B23289BBA0060E47E /* Array+IndexPath.swift */ = {isa = PBXFileReference; lastKnownFileType = sourcecode.swift; path = "Array+IndexPath.swift"; sourceTree = "<group>"; };
		53C2B12B2294E8A50018D0A8 /* AppConfiguration+Keychain.swift */ = {isa = PBXFileReference; lastKnownFileType = sourcecode.swift; path = "AppConfiguration+Keychain.swift"; sourceTree = "<group>"; };
		53C2B12E2295A95A0018D0A8 /* NullAnalytics.swift */ = {isa = PBXFileReference; lastKnownFileType = sourcecode.swift; path = NullAnalytics.swift; sourceTree = "<group>"; };
		53C2B1332295AC000018D0A8 /* AppConfiguration+Data.swift */ = {isa = PBXFileReference; lastKnownFileType = sourcecode.swift; path = "AppConfiguration+Data.swift"; sourceTree = "<group>"; };
		53C2B1372295AE080018D0A8 /* Keychain.swift */ = {isa = PBXFileReference; lastKnownFileType = sourcecode.swift; path = Keychain.swift; sourceTree = "<group>"; };
		53C422AC21C4769900A314AD /* DebugViewController.swift */ = {isa = PBXFileReference; fileEncoding = 4; lastKnownFileType = sourcecode.swift; path = DebugViewController.swift; sourceTree = "<group>"; };
		53C422B021C476AF00A314AD /* Bundle+Version.swift */ = {isa = PBXFileReference; fileEncoding = 4; lastKnownFileType = sourcecode.swift; path = "Bundle+Version.swift"; sourceTree = "<group>"; };
		53C422B221C476AF00A314AD /* UserDefaults+Debug.swift */ = {isa = PBXFileReference; fileEncoding = 4; lastKnownFileType = sourcecode.swift; path = "UserDefaults+Debug.swift"; sourceTree = "<group>"; };
		53C422B321C476AF00A314AD /* DebugTableViewController.swift */ = {isa = PBXFileReference; fileEncoding = 4; lastKnownFileType = sourcecode.swift; path = DebugTableViewController.swift; sourceTree = "<group>"; };
		53C422B421C476AF00A314AD /* DebugTableViewCell.swift */ = {isa = PBXFileReference; fileEncoding = 4; lastKnownFileType = sourcecode.swift; path = DebugTableViewCell.swift; sourceTree = "<group>"; };
		53C422B921C4772D00A314AD /* UIViewController+Debug.swift */ = {isa = PBXFileReference; fileEncoding = 4; lastKnownFileType = sourcecode.swift; path = "UIViewController+Debug.swift"; sourceTree = "<group>"; };
		53C422BB21C477EC00A314AD /* NSObject+Classname.swift */ = {isa = PBXFileReference; fileEncoding = 4; lastKnownFileType = sourcecode.swift; path = "NSObject+Classname.swift"; sourceTree = "<group>"; };
		53C966E1236D037000E70689 /* UIViewController+Report.swift */ = {isa = PBXFileReference; lastKnownFileType = sourcecode.swift; path = "UIViewController+Report.swift"; sourceTree = "<group>"; };
		53C966E3236D074700E70689 /* Bot+Blobs.swift */ = {isa = PBXFileReference; lastKnownFileType = sourcecode.swift; path = "Bot+Blobs.swift"; sourceTree = "<group>"; };
		53C9FA2B22FBBC3C00EAC35F /* NSAttributedString+FontColor.swift */ = {isa = PBXFileReference; lastKnownFileType = sourcecode.swift; path = "NSAttributedString+FontColor.swift"; sourceTree = "<group>"; };
		53C9FA2E22FCF64700EAC35F /* SettingsViewController.swift */ = {isa = PBXFileReference; lastKnownFileType = sourcecode.swift; path = SettingsViewController.swift; sourceTree = "<group>"; };
		53CF2A48220262B700F0A2CC /* ContentVote.json */ = {isa = PBXFileReference; fileEncoding = 4; lastKnownFileType = text.json; path = ContentVote.json; sourceTree = "<group>"; };
		53CF2A4A220268CF00F0A2CC /* Abouts.json */ = {isa = PBXFileReference; fileEncoding = 4; lastKnownFileType = text.json; path = Abouts.json; sourceTree = "<group>"; };
		53CF2A4C22026B1700F0A2CC /* Image.swift */ = {isa = PBXFileReference; lastKnownFileType = sourcecode.swift; path = Image.swift; sourceTree = "<group>"; };
		53D66626222A55640001D9BB /* AnalyticsService.swift */ = {isa = PBXFileReference; lastKnownFileType = sourcecode.swift; path = AnalyticsService.swift; sourceTree = "<group>"; };
		53D66628222A55D20001D9BB /* MixpanelAnalytics.swift */ = {isa = PBXFileReference; lastKnownFileType = sourcecode.swift; path = MixpanelAnalytics.swift; sourceTree = "<group>"; };
		53D8FF94236946D300EF986F /* PeersView.swift */ = {isa = PBXFileReference; lastKnownFileType = sourcecode.swift; path = PeersView.swift; sourceTree = "<group>"; };
		53DF334D239F2A720017566D /* Log+API.swift */ = {isa = PBXFileReference; lastKnownFileType = sourcecode.swift; path = "Log+API.swift"; sourceTree = "<group>"; };
		53DF334F23A069FF0017566D /* AnalyticsService+Bot.swift */ = {isa = PBXFileReference; lastKnownFileType = sourcecode.swift; path = "AnalyticsService+Bot.swift"; sourceTree = "<group>"; };
		53E26C4A23022098009240B2 /* FBTT.entitlements */ = {isa = PBXFileReference; lastKnownFileType = text.plist.entitlements; path = FBTT.entitlements; sourceTree = "<group>"; };
		53E26C4B230223F8009240B2 /* AppController+Push.swift */ = {isa = PBXFileReference; lastKnownFileType = sourcecode.swift; path = "AppController+Push.swift"; sourceTree = "<group>"; };
		53E26C4D23022482009240B2 /* AppDelegate+Push.swift */ = {isa = PBXFileReference; lastKnownFileType = sourcecode.swift; path = "AppDelegate+Push.swift"; sourceTree = "<group>"; };
		53E26C4F23023074009240B2 /* UISwitch+Verse.swift */ = {isa = PBXFileReference; lastKnownFileType = sourcecode.swift; path = "UISwitch+Verse.swift"; sourceTree = "<group>"; };
		53E26C5623037927009240B2 /* Date+ISO8601.swift */ = {isa = PBXFileReference; lastKnownFileType = sourcecode.swift; path = "Date+ISO8601.swift"; sourceTree = "<group>"; };
		53E26C5923039597009240B2 /* Dictionary+Transform.swift */ = {isa = PBXFileReference; lastKnownFileType = sourcecode.swift; path = "Dictionary+Transform.swift"; sourceTree = "<group>"; };
		53E26C5C23045D19009240B2 /* Data+Person.swift */ = {isa = PBXFileReference; lastKnownFileType = sourcecode.swift; path = "Data+Person.swift"; sourceTree = "<group>"; };
		53E26C6023046054009240B2 /* VerseAPITests.swift */ = {isa = PBXFileReference; lastKnownFileType = sourcecode.swift; path = VerseAPITests.swift; sourceTree = "<group>"; };
		53E26C6823062AC3009240B2 /* Layout+Fill.swift */ = {isa = PBXFileReference; lastKnownFileType = sourcecode.swift; path = "Layout+Fill.swift"; sourceTree = "<group>"; };
		53E26C6A23062B10009240B2 /* Layout+Center.swift */ = {isa = PBXFileReference; lastKnownFileType = sourcecode.swift; path = "Layout+Center.swift"; sourceTree = "<group>"; };
		53E26C6C23062CD3009240B2 /* Layout+FillSuperview.swift */ = {isa = PBXFileReference; lastKnownFileType = sourcecode.swift; path = "Layout+FillSuperview.swift"; sourceTree = "<group>"; };
		53E26C6E230CC88B009240B2 /* UIDevice+Simulator.swift */ = {isa = PBXFileReference; lastKnownFileType = sourcecode.swift; path = "UIDevice+Simulator.swift"; sourceTree = "<group>"; };
		53E29CC522D13272008A2CB1 /* ChannelViewController.swift */ = {isa = PBXFileReference; lastKnownFileType = sourcecode.swift; path = ChannelViewController.swift; sourceTree = "<group>"; };
		53E29CC722D28AAF008A2CB1 /* Channel+NSAttributedString.swift */ = {isa = PBXFileReference; lastKnownFileType = sourcecode.swift; path = "Channel+NSAttributedString.swift"; sourceTree = "<group>"; };
		53E29CCC22D296BA008A2CB1 /* String+HashtagSubstrings.swift */ = {isa = PBXFileReference; lastKnownFileType = sourcecode.swift; path = "String+HashtagSubstrings.swift"; sourceTree = "<group>"; };
		53E29CD122D40462008A2CB1 /* Bot+Publish.swift */ = {isa = PBXFileReference; lastKnownFileType = sourcecode.swift; path = "Bot+Publish.swift"; sourceTree = "<group>"; };
		53E29CD322D4FBA2008A2CB1 /* OnboardingViewController.swift */ = {isa = PBXFileReference; lastKnownFileType = sourcecode.swift; path = OnboardingViewController.swift; sourceTree = "<group>"; };
		53E29CD522D542B5008A2CB1 /* Dictionary+JSONSerialization.swift */ = {isa = PBXFileReference; lastKnownFileType = sourcecode.swift; path = "Dictionary+JSONSerialization.swift"; sourceTree = "<group>"; };
		53E29CD722D7DF84008A2CB1 /* Hashtag.swift */ = {isa = PBXFileReference; lastKnownFileType = sourcecode.swift; path = Hashtag.swift; sourceTree = "<group>"; };
		53E29CDC22D7EC6F008A2CB1 /* Hashtag+String.swift */ = {isa = PBXFileReference; lastKnownFileType = sourcecode.swift; path = "Hashtag+String.swift"; sourceTree = "<group>"; };
		53E29CDE22D7EE1C008A2CB1 /* Hashtag+NSAttributedString.swift */ = {isa = PBXFileReference; lastKnownFileType = sourcecode.swift; path = "Hashtag+NSAttributedString.swift"; sourceTree = "<group>"; };
		53E29CE322D8E423008A2CB1 /* AttributedStringTests.swift */ = {isa = PBXFileReference; lastKnownFileType = sourcecode.swift; path = AttributedStringTests.swift; sourceTree = "<group>"; };
		53E341F1224D9B9D002BB5F4 /* UIColor+Debug.swift */ = {isa = PBXFileReference; lastKnownFileType = sourcecode.swift; path = "UIColor+Debug.swift"; sourceTree = "<group>"; };
		53E341F3224D9E3B002BB5F4 /* URL+Identifier.swift */ = {isa = PBXFileReference; lastKnownFileType = sourcecode.swift; path = "URL+Identifier.swift"; sourceTree = "<group>"; };
		53E341F5224D9FC7002BB5F4 /* AppController+URL.swift */ = {isa = PBXFileReference; lastKnownFileType = sourcecode.swift; path = "AppController+URL.swift"; sourceTree = "<group>"; };
		53E341F7224DB1D8002BB5F4 /* BlobViewController.swift */ = {isa = PBXFileReference; lastKnownFileType = sourcecode.swift; path = BlobViewController.swift; sourceTree = "<group>"; };
		53E341FB224FF87D002BB5F4 /* NewPostViewController.swift */ = {isa = PBXFileReference; lastKnownFileType = sourcecode.swift; path = NewPostViewController.swift; sourceTree = "<group>"; };
		53E341FD224FF9EE002BB5F4 /* UIImage+Verse.swift */ = {isa = PBXFileReference; lastKnownFileType = sourcecode.swift; path = "UIImage+Verse.swift"; sourceTree = "<group>"; };
		53E341FF225000D4002BB5F4 /* UIViewController+Keyboard.swift */ = {isa = PBXFileReference; lastKnownFileType = sourcecode.swift; path = "UIViewController+Keyboard.swift"; sourceTree = "<group>"; };
		53E34201225008FE002BB5F4 /* Notification+Keyboard.swift */ = {isa = PBXFileReference; lastKnownFileType = sourcecode.swift; path = "Notification+Keyboard.swift"; sourceTree = "<group>"; };
		53EAB3902398692000DF5530 /* AvatarStackView.swift */ = {isa = PBXFileReference; lastKnownFileType = sourcecode.swift; path = AvatarStackView.swift; sourceTree = "<group>"; };
		53EAB399239B106900DF5530 /* CachesViewController.swift */ = {isa = PBXFileReference; lastKnownFileType = sourcecode.swift; path = CachesViewController.swift; sourceTree = "<group>"; };
		53EE01F32204F66200DFDF16 /* Secret.swift */ = {isa = PBXFileReference; lastKnownFileType = sourcecode.swift; path = Secret.swift; sourceTree = "<group>"; };
		53EE01F52204FFC400DFDF16 /* SecretTests.swift */ = {isa = PBXFileReference; lastKnownFileType = sourcecode.swift; path = SecretTests.swift; sourceTree = "<group>"; };
		53EE01F72205003500DFDF16 /* Secret.json */ = {isa = PBXFileReference; lastKnownFileType = text.json; path = Secret.json; sourceTree = "<group>"; };
		53EE01FA2205035800DFDF16 /* XCTestCase+JSON.swift */ = {isa = PBXFileReference; lastKnownFileType = sourcecode.swift; path = "XCTestCase+JSON.swift"; sourceTree = "<group>"; };
		53EE01FD2205099100DFDF16 /* InvalidSecretMissingPrivate.json */ = {isa = PBXFileReference; fileEncoding = 4; lastKnownFileType = text.json; path = InvalidSecretMissingPrivate.json; sourceTree = "<group>"; };
		53F1E56621E3C59C007EF3AD /* UIDevice+Localhost.swift */ = {isa = PBXFileReference; lastKnownFileType = sourcecode.swift; path = "UIDevice+Localhost.swift"; sourceTree = "<group>"; };
		53F24FB322C70B5200CFCBAA /* AvatarButton.swift */ = {isa = PBXFileReference; lastKnownFileType = sourcecode.swift; path = AvatarButton.swift; sourceTree = "<group>"; };
		53FCAFDD22051C88009E9E82 /* SecretViewController.swift */ = {isa = PBXFileReference; fileEncoding = 4; lastKnownFileType = sourcecode.swift; path = SecretViewController.swift; sourceTree = "<group>"; };
		5EA32E74C0DFF1EF8924773F /* Pods_UnitTests.framework */ = {isa = PBXFileReference; explicitFileType = wrapper.framework; includeInIndex = 0; path = Pods_UnitTests.framework; sourceTree = BUILT_PRODUCTS_DIR; };
		606DCE79703F49AE5AB530BD /* Pods-APITests.release.xcconfig */ = {isa = PBXFileReference; includeInIndex = 1; lastKnownFileType = text.xcconfig; name = "Pods-APITests.release.xcconfig"; path = "Pods/Target Support Files/Pods-APITests/Pods-APITests.release.xcconfig"; sourceTree = "<group>"; };
		621DB089B340548FA47C7060 /* Pods-APITests.debug.xcconfig */ = {isa = PBXFileReference; includeInIndex = 1; lastKnownFileType = text.xcconfig; name = "Pods-APITests.debug.xcconfig"; path = "Pods/Target Support Files/Pods-APITests/Pods-APITests.debug.xcconfig"; sourceTree = "<group>"; };
		74E5EF7125A1EB745D546421 /* Pods-Planetary-UITests.debug.xcconfig */ = {isa = PBXFileReference; includeInIndex = 1; lastKnownFileType = text.xcconfig; name = "Pods-Planetary-UITests.debug.xcconfig"; path = "Pods/Target Support Files/Pods-Planetary-UITests/Pods-Planetary-UITests.debug.xcconfig"; sourceTree = "<group>"; };
		76846E865BB285CC1D52D05B /* Pods_APITests.framework */ = {isa = PBXFileReference; explicitFileType = wrapper.framework; includeInIndex = 0; path = Pods_APITests.framework; sourceTree = BUILT_PRODUCTS_DIR; };
		8239861775B60A82197B621A /* Pods_FBTTUnitTests.framework */ = {isa = PBXFileReference; explicitFileType = wrapper.framework; includeInIndex = 0; path = Pods_FBTTUnitTests.framework; sourceTree = BUILT_PRODUCTS_DIR; };
		877B114831E3A491F927F333 /* Pods_FBTTAPITests.framework */ = {isa = PBXFileReference; explicitFileType = wrapper.framework; includeInIndex = 0; path = Pods_FBTTAPITests.framework; sourceTree = BUILT_PRODUCTS_DIR; };
		89E37E06DFF99F71EB0E332E /* Pods-APITests.test.xcconfig */ = {isa = PBXFileReference; includeInIndex = 1; lastKnownFileType = text.xcconfig; name = "Pods-APITests.test.xcconfig"; path = "Pods/Target Support Files/Pods-APITests/Pods-APITests.test.xcconfig"; sourceTree = "<group>"; };
		8D180357234F5E77004E30AA /* IconButton.swift */ = {isa = PBXFileReference; fileEncoding = 4; lastKnownFileType = sourcecode.swift; path = IconButton.swift; sourceTree = "<group>"; };
		8D180358234F5E77004E30AA /* PillButton.swift */ = {isa = PBXFileReference; fileEncoding = 4; lastKnownFileType = sourcecode.swift; path = PillButton.swift; sourceTree = "<group>"; };
		8D317ECC2357A37C0009E073 /* UIImageView+Fade.swift */ = {isa = PBXFileReference; lastKnownFileType = sourcecode.swift; path = "UIImageView+Fade.swift"; sourceTree = "<group>"; };
		8D35CEC42347E370004A4191 /* Identity+Bot.swift */ = {isa = PBXFileReference; lastKnownFileType = sourcecode.swift; path = "Identity+Bot.swift"; sourceTree = "<group>"; };
		8D4EC14A23394ABE00D46403 /* NSAttributedString+Truncation.swift */ = {isa = PBXFileReference; lastKnownFileType = sourcecode.swift; path = "NSAttributedString+Truncation.swift"; sourceTree = "<group>"; };
		8D6D2E63236387C800E7B0EC /* FollowCountView.swift */ = {isa = PBXFileReference; lastKnownFileType = sourcecode.swift; path = FollowCountView.swift; sourceTree = "<group>"; };
		8D74DE002335601F003C284B /* UIViewController+NavigationItems.swift */ = {isa = PBXFileReference; lastKnownFileType = sourcecode.swift; name = "UIViewController+NavigationItems.swift"; path = "Shared/Extensions/UIViewController+NavigationItems.swift"; sourceTree = SOURCE_ROOT; };
		8D768CEB2321A38800B6EC29 /* UIScreen+Sizes.swift */ = {isa = PBXFileReference; lastKnownFileType = sourcecode.swift; path = "UIScreen+Sizes.swift"; sourceTree = "<group>"; };
		8D8105812346A9740029C72E /* Relationship.swift */ = {isa = PBXFileReference; lastKnownFileType = sourcecode.swift; path = Relationship.swift; sourceTree = "<group>"; };
		8D8A7B16231944030087895B /* CGSize+Square.swift */ = {isa = PBXFileReference; lastKnownFileType = sourcecode.swift; path = "CGSize+Square.swift"; sourceTree = "<group>"; };
		8D8A7B18231995670087895B /* PostHeaderView.swift */ = {isa = PBXFileReference; lastKnownFileType = sourcecode.swift; path = PostHeaderView.swift; sourceTree = "<group>"; };
		8D9143ED230C5F4E0075BC8A /* en */ = {isa = PBXFileReference; lastKnownFileType = text.plist.strings; name = en; path = Generated.strings; sourceTree = "<group>"; };
		8D9143EE230C5F4E0075BC8A /* Localizable.swift */ = {isa = PBXFileReference; fileEncoding = 4; lastKnownFileType = sourcecode.swift; path = Localizable.swift; sourceTree = "<group>"; };
		8D9143EF230C5F4E0075BC8A /* Text.swift */ = {isa = PBXFileReference; fileEncoding = 4; lastKnownFileType = sourcecode.swift; path = Text.swift; sourceTree = "<group>"; };
		8DA9567C230DA46C00A334EB /* UIButton+Text.swift */ = {isa = PBXFileReference; lastKnownFileType = sourcecode.swift; path = "UIButton+Text.swift"; sourceTree = "<group>"; };
		8DB041FF235539F5006AC35B /* DirectoryViewController.swift */ = {isa = PBXFileReference; lastKnownFileType = sourcecode.swift; path = DirectoryViewController.swift; sourceTree = "<group>"; };
		8DB042012355ECC6006AC35B /* AboutTableViewDataSource.swift */ = {isa = PBXFileReference; lastKnownFileType = sourcecode.swift; path = AboutTableViewDataSource.swift; sourceTree = "<group>"; };
		8DC4238E236CA68100BA7769 /* PeerConnectionAnimation.swift */ = {isa = PBXFileReference; lastKnownFileType = sourcecode.swift; path = PeerConnectionAnimation.swift; sourceTree = "<group>"; };
		8DD985D12329B94600FA2F1A /* ThreadInteractionView.swift */ = {isa = PBXFileReference; lastKnownFileType = sourcecode.swift; path = ThreadInteractionView.swift; sourceTree = "<group>"; };
		8DDA836E237CBE5A00B2A52C /* PostReplyDelegate+DataSource.swift */ = {isa = PBXFileReference; lastKnownFileType = sourcecode.swift; path = "PostReplyDelegate+DataSource.swift"; sourceTree = "<group>"; };
		8DE093D42344CA10009E505D /* RelationshipButton.swift */ = {isa = PBXFileReference; lastKnownFileType = sourcecode.swift; path = RelationshipButton.swift; sourceTree = "<group>"; };
		8DE093D7234651C4009E505D /* AppButton.swift */ = {isa = PBXFileReference; lastKnownFileType = sourcecode.swift; path = AppButton.swift; sourceTree = "<group>"; };
		8DE093D9234651D1009E505D /* EditPostButton.swift */ = {isa = PBXFileReference; lastKnownFileType = sourcecode.swift; path = EditPostButton.swift; sourceTree = "<group>"; };
		8DE093DB234651E1009E505D /* FollowButton.swift */ = {isa = PBXFileReference; lastKnownFileType = sourcecode.swift; path = FollowButton.swift; sourceTree = "<group>"; };
		99D5A2E9DFD5EB7FA7D264CA /* Pods-Planetary.test.xcconfig */ = {isa = PBXFileReference; includeInIndex = 1; lastKnownFileType = text.xcconfig; name = "Pods-Planetary.test.xcconfig"; path = "Pods/Target Support Files/Pods-Planetary/Pods-Planetary.test.xcconfig"; sourceTree = "<group>"; };
		B048339688C76587A4977D81 /* Pods-UnitTests.debug.xcconfig */ = {isa = PBXFileReference; includeInIndex = 1; lastKnownFileType = text.xcconfig; name = "Pods-UnitTests.debug.xcconfig"; path = "Pods/Target Support Files/Pods-UnitTests/Pods-UnitTests.debug.xcconfig"; sourceTree = "<group>"; };
		BAC5369BCA54E7B2D4790182 /* Pods-UnitTests.appstore.xcconfig */ = {isa = PBXFileReference; includeInIndex = 1; lastKnownFileType = text.xcconfig; name = "Pods-UnitTests.appstore.xcconfig"; path = "Pods/Target Support Files/Pods-UnitTests/Pods-UnitTests.appstore.xcconfig"; sourceTree = "<group>"; };
		CF9B62C70608D7BF6B9E6C75 /* Pods-UnitTests.test.xcconfig */ = {isa = PBXFileReference; includeInIndex = 1; lastKnownFileType = text.xcconfig; name = "Pods-UnitTests.test.xcconfig"; path = "Pods/Target Support Files/Pods-UnitTests/Pods-UnitTests.test.xcconfig"; sourceTree = "<group>"; };
		DA47D5E4C3A8F4D56C502C60 /* Pods_Planetary.framework */ = {isa = PBXFileReference; explicitFileType = wrapper.framework; includeInIndex = 0; path = Pods_Planetary.framework; sourceTree = BUILT_PRODUCTS_DIR; };
		E0C3E36DB95E1F07BAA33927 /* Pods_FBTT.framework */ = {isa = PBXFileReference; explicitFileType = wrapper.framework; includeInIndex = 0; path = Pods_FBTT.framework; sourceTree = BUILT_PRODUCTS_DIR; };
		E5523876B975CAA7C89A9615 /* Pods-UITests.appstore.xcconfig */ = {isa = PBXFileReference; includeInIndex = 1; lastKnownFileType = text.xcconfig; name = "Pods-UITests.appstore.xcconfig"; path = "Pods/Target Support Files/Pods-UITests/Pods-UITests.appstore.xcconfig"; sourceTree = "<group>"; };
		E7A509DEDCBBEC809B7C2B44 /* Pods-Planetary.release.xcconfig */ = {isa = PBXFileReference; includeInIndex = 1; lastKnownFileType = text.xcconfig; name = "Pods-Planetary.release.xcconfig"; path = "Pods/Target Support Files/Pods-Planetary/Pods-Planetary.release.xcconfig"; sourceTree = "<group>"; };
		EE548701EF0ED66197A51204 /* Pods-UITests.release.xcconfig */ = {isa = PBXFileReference; includeInIndex = 1; lastKnownFileType = text.xcconfig; name = "Pods-UITests.release.xcconfig"; path = "Pods/Target Support Files/Pods-UITests/Pods-UITests.release.xcconfig"; sourceTree = "<group>"; };
		F6B75030893EFD65E121D123 /* Pods-Planetary.debug.xcconfig */ = {isa = PBXFileReference; includeInIndex = 1; lastKnownFileType = text.xcconfig; name = "Pods-Planetary.debug.xcconfig"; path = "Pods/Target Support Files/Pods-Planetary/Pods-Planetary.debug.xcconfig"; sourceTree = "<group>"; };
/* End PBXFileReference section */

/* Begin PBXFrameworksBuildPhase section */
		0A3880152475BB4500777843 /* Frameworks */ = {
			isa = PBXFrameworksBuildPhase;
			buildActionMask = 2147483647;
			files = (
				7CADD3FD394F8FD67E295D85 /* Pods_UITests.framework in Frameworks */,
			);
			runOnlyForDeploymentPostprocessing = 0;
		};
		5308168221C46A52005C48ED /* Frameworks */ = {
			isa = PBXFrameworksBuildPhase;
			buildActionMask = 2147483647;
			files = (
				5396A617223D467200C57A4B /* libsqlite3.0.tbd in Frameworks */,
				5396A618223D467200C57A4B /* libsqlite3.tbd in Frameworks */,
				8F6DDE5DB47CDEED56B74CB3 /* Pods_UnitTests.framework in Frameworks */,
			);
			runOnlyForDeploymentPostprocessing = 0;
		};
		5308168E21C46A6E005C48ED /* Frameworks */ = {
			isa = PBXFrameworksBuildPhase;
			buildActionMask = 2147483647;
			files = (
				5314EF3A22EA276A0065D02A /* (null) in Frameworks */,
				531A8A3721F4364D00D5C8C0 /* libsqlite3.0.tbd in Frameworks */,
				531A8A3821F4364D00D5C8C0 /* libsqlite3.tbd in Frameworks */,
				664DA6493E3CC0506BD71355 /* Pods_APITests.framework in Frameworks */,
			);
			runOnlyForDeploymentPostprocessing = 0;
		};
		5344D82821C4649700704A34 /* Frameworks */ = {
			isa = PBXFrameworksBuildPhase;
			buildActionMask = 2147483647;
			files = (
				531A8A3521F4364200D5C8C0 /* libsqlite3.tbd in Frameworks */,
				531A8A3621F4364200D5C8C0 /* libsqlite3.0.tbd in Frameworks */,
				8E610EDB60FA79ADD1B10FAB /* Pods_Planetary.framework in Frameworks */,
			);
			runOnlyForDeploymentPostprocessing = 0;
		};
/* End PBXFrameworksBuildPhase section */

/* Begin PBXGroup section */
		0A04D8B5247721EE00DD37B7 /* es-uy.lproj */ = {
			isa = PBXGroup;
			children = (
				0A04D8B62477220F00DD37B7 /* Generated.strings */,
			);
			path = "es-uy.lproj";
			sourceTree = "<group>";
		};
		0A04D8B9247723C100DD37B7 /* es-ar.lproj */ = {
			isa = PBXGroup;
			children = (
				0A04D8BA2477260F00DD37B7 /* Generated.strings */,
			);
			path = "es-ar.lproj";
			sourceTree = "<group>";
		};
		0A07AB1A2425226E00EFD47F /* CrashReporting */ = {
			isa = PBXGroup;
			children = (
				0A387FF62474E45A00777843 /* CrashReporting.swift */,
				0A07AB1D242522CE00EFD47F /* CrashReportingService.swift */,
				0ABCA8EA2435534F00D7F39C /* NullCrashReporting.swift */,
				0ABCA8EC243553CF00D7F39C /* BugsnagCrashReporting.swift */,
			);
			path = CrashReporting;
			sourceTree = "<group>";
		};
		0A1CA4C824EB233C006CAC43 /* Operations */ = {
			isa = PBXGroup;
			children = (
				0AB736B824577451000190F8 /* RefreshOperation.swift */,
				0AB736BD2457772B000190F8 /* SyncOperation.swift */,
				0AB736BF24577CB4000190F8 /* LoginOperation.swift */,
				0AF9E0A9246B23C700910575 /* SuspendOperation.swift */,
				0AF9E0AB246B23F900910575 /* ExitOperation.swift */,
				0A41F569248804D6005BB1DE /* LoadBundleOperation.swift */,
				1B5DB7CB24AC01D9008DCB81 /* StatisticsOperation.swift */,
				0A56ABDE24E470A200D30649 /* RedeemInviteOperation.swift */,
				0A1CA4C424E5D714006CAC43 /* FollowOperation.swift */,
				0A1CA4C924EB2353006CAC43 /* SendMissionOperation.swift */,
				0AAF8C4625C704B500FD8D0F /* UnfollowOperation.swift */,
			);
			path = Operations;
			sourceTree = "<group>";
		};
		0A30F86C2589253E002B281D /* pl.lproj */ = {
			isa = PBXGroup;
			children = (
				0A30F86D2589253E002B281D /* Generated.strings */,
			);
			path = pl.lproj;
			sourceTree = "<group>";
		};
		0A3880192475BB4500777843 /* UITests */ = {
			isa = PBXGroup;
			children = (
				0A38801A2475BB4500777843 /* UITests.swift */,
				0A38801C2475BB4500777843 /* Info.plist */,
			);
			path = UITests;
			sourceTree = "<group>";
		};
		0A64A82124734EB0009A5EBF /* Pub */ = {
			isa = PBXGroup;
			children = (
				0A38800C2475ACF000777843 /* PubAPI.swift */,
				0A64A82224734EC2009A5EBF /* PubAPIService.swift */,
				0A64A82724734F00009A5EBF /* VersePubAPI.swift */,
				0A64A82A2473513A009A5EBF /* NullPubAPI.swift */,
			);
			path = Pub;
			sourceTree = "<group>";
		};
		0A64A83324735273009A5EBF /* Log */ = {
			isa = PBXGroup;
			children = (
				5396A61E224429C700C57A4B /* LogService.swift */,
				5314EF6322EA2ABE0065D02A /* NullLog.swift */,
				5314EF6122EA2AA40065D02A /* OSLog.swift */,
				53DF334D239F2A720017566D /* Log+API.swift */,
			);
			path = Log;
			sourceTree = "<group>";
		};
		0A64A8352473535D009A5EBF /* Push */ = {
			isa = PBXGroup;
			children = (
				0A3880062475AAE000777843 /* PushAPI.swift */,
				0A64A83624735392009A5EBF /* PushAPIService.swift */,
				0A64A83B247353CE009A5EBF /* VersePushAPI.swift */,
				0A64A83D2473551C009A5EBF /* NullPushAPI.swift */,
			);
			path = Push;
			sourceTree = "<group>";
		};
		0A64A844247356F8009A5EBF /* PhoneVerificationAPI */ = {
			isa = PBXGroup;
			children = (
				0A387FF92474E65300777843 /* PhoneVerificationAPI.swift */,
				0A64A84524735717009A5EBF /* PhoneVerificationAPIService.swift */,
				0A64A84A24735766009A5EBF /* PhoneVerificationResponse.swift */,
				0A64A8542473585B009A5EBF /* AuthyPhoneVerificationAPI.swift */,
				0A64A84F247357B6009A5EBF /* NullPhoneVerificationAPI.swift */,
			);
			path = PhoneVerificationAPI;
			sourceTree = "<group>";
		};
		0AC10DD8246C436800CCA22A /* es.lproj */ = {
			isa = PBXGroup;
			children = (
				0AC10DD9246C43DC00CCA22A /* Generated.strings */,
			);
			path = es.lproj;
			sourceTree = "<group>";
		};
		0ACA5740243CFA94001C5E37 /* Markdown */ = {
			isa = PBXGroup;
			children = (
				0ABCA9002437BF3400D7F39C /* String+Markdown.swift */,
				0ABCA9052437C12C00D7F39C /* NSAttributedString+Markdown.swift */,
				0ACA5741243CFAEC001C5E37 /* MarkdownStyler.swift */,
				0ACE919A243D599E00EFB4E9 /* NullMarkdownStyler.swift */,
			);
			path = Markdown;
			sourceTree = "<group>";
		};
		0AD00E6223FB2F24006BF017 /* Configs */ = {
			isa = PBXGroup;
			children = (
				0AD00E6723FB3318006BF017 /* Planetary.debug.xcconfig */,
				0AD00E6823FB332A006BF017 /* Planetary.release.xcconfig */,
				0AD00E6923FB3344006BF017 /* APITests.debug.xcconfig */,
				0AD00E6A23FB3351006BF017 /* APITests.release.xcconfig */,
				0AD00E6D23FB33AA006BF017 /* UnitTests.debug.xcconfig */,
				0AD00E6E23FB33B5006BF017 /* UnitTests.release.xcconfig */,
				0AD00E6F23FB3C02006BF017 /* Environment.swift */,
				0AD8D62E240D9D6300D87A95 /* Shared.debug.xcconfig */,
				0AD8D62F240D9D9400D87A95 /* Shared.release.xcconfig */,
				0ABCBC772477036E0009036D /* UITests.debug.xcconfig */,
			);
			path = Configs;
			sourceTree = "<group>";
		};
		23EF5A97249CDCC400469977 /* Blocks */ = {
			isa = PBXGroup;
			children = (
				23EF5A98249CDCF900469977 /* BlocksAPIService.swift */,
				23EF5AA2249CE69900469977 /* NullBlocksAPI.swift */,
				23EF5AA7249D177F00469977 /* BlockedAPI.swift */,
				23EF5AAC249D185E00469977 /* BearerBlockedAPI.swift */,
			);
			path = Blocks;
			sourceTree = "<group>";
		};
		5308168621C46A53005C48ED /* UnitTests */ = {
			isa = PBXGroup;
			children = (
				533D0A682389BEE400E5A374 /* ColorTests.swift */,
				533EDBE72385F7CD008B3565 /* CacheTests.swift */,
				530F018422DACDC3007EBAE2 /* DateTests.swift */,
				53E29CE322D8E423008A2CB1 /* AttributedStringTests.swift */,
				53CF2A4A220268CF00F0A2CC /* Abouts.json */,
				53211CEC22852216007FB785 /* AppConfigurationTests.swift */,
				531A8A5221FB78A900D5C8C0 /* Channel.json */,
				23C7445D2200B20500FB554A /* Contacts.json */,
				23A0A3B322490B1C00CAC295 /* ContentPrivate.json */,
				531A8A4621FA36A600D5C8C0 /* ContentTests.swift */,
				53CF2A48220262B700F0A2CC /* ContentVote.json */,
				23E880B422857F8700486AD0 /* EnocdeJSONtest.swift */,
				23888981220908110030CB92 /* Feed_big.json */,
				238E39DA22030E39002677AC /* Feed_cryptix2.json */,
				0A41F577248F1637005BB1DE /* Feed_example_preload.json */,
				2388897A220867F00030CB92 /* Feed_example.json */,
				23888978220867DB0030CB92 /* FeedFill.swift */,
				235FC914220096300083420F /* FirstAndEncrypted.json */,
				23448C1F235F07ED00F6E484 /* GoBotTests.swift */,
				2370620723CFC53B0070712C /* GoBotReproductionHelper.swift */,
				5308168721C46A53005C48ED /* IdentifierTests.swift */,
				5308168921C46A53005C48ED /* Info.plist */,
				5316E95821FFD19F0053832E /* Invalid.json */,
				5316E95A21FFD4980053832E /* InvalidChannel.json */,
				53EE01FD2205099100DFDF16 /* InvalidSecretMissingPrivate.json */,
				23CF345622099E5D00F46A54 /* InvalidVoteMissingIdentifier.json */,
				531A8A4D21FA619A00D5C8C0 /* KeyValue.json */,
				23C7445B2200B1EF00FB554A /* KeyValueVote.json */,
				53362F6D2209F754007264CB /* NetworkKeyTests.swift */,
				5316E95421FFC7FB0053832E /* PostBranchArray.json */,
				531A8A4B21FA5E4700D5C8C0 /* PostBranchField.json */,
				23CA4B8F23228A5F005B35E8 /* PostWithAltText.json */,
				53EE01F72205003500DFDF16 /* Secret.json */,
				53EE01F52204FFC400DFDF16 /* SecretTests.swift */,
				531A8A5421FB87A600D5C8C0 /* UnsupportedBlob.json */,
				5316E95621FFCDFF0053832E /* UnsupportedType.json */,
				2344892724195F1B00C65DE2 /* PostMentionsBlob.json */,
				237D057F23351F5B00973D63 /* PostWithHashtags.json */,
				23237A112423CE0300FE112C /* PostsWithMentions.json */,
				23E76A5523F2F0F70074F424 /* ValueTimestamp.json */,
				0ABCA9092437C22400D7F39C /* MarkdownTests.swift */,
			);
			path = UnitTests;
			sourceTree = "<group>";
		};
		5308169221C46A6E005C48ED /* APITests */ = {
			isa = PBXGroup;
			children = (
				2380CE90238D32A700E9D3F7 /* BlockedTests.swift */,
				53E26C6023046054009240B2 /* VerseAPITests.swift */,
				5308169321C46A6E005C48ED /* OnboardingTests.swift */,
				5308169521C46A6E005C48ED /* Info.plist */,
				230F4FD122F8729700F93B14 /* TestAPI.swift */,
			);
			path = APITests;
			sourceTree = "<group>";
		};
		530F019422DE87B0007EBAE2 /* Steps */ = {
			isa = PBXGroup;
			children = (
				530F01A522DEAE1E007EBAE2 /* BackupOnboardingStep.swift */,
				530F01AF22DF8D63007EBAE2 /* BenefitsOnboardingStep.swift */,
				530F01AB22DEAE6F007EBAE2 /* BioOnboardingStep.swift */,
				530F019D22DEAD84007EBAE2 /* BirthdateOnboardingStep.swift */,
				530F01A722DEAE3F007EBAE2 /* ContactsOnboardingStep.swift */,
				530F01AD22DEAE86007EBAE2 /* DoneOnboardingStep.swift */,
				5342426E2368A66F00192293 /* EarlyAccessOnboardingStep.swift */,
				530F01B522E0D930007EBAE2 /* JoinOnboardingStep.swift */,
				53033E99237F682F004609F8 /* ResumeOnboardingStep.swift */,
				530F019F22DEADB5007EBAE2 /* NameOnboardingStep.swift */,
				530F01A122DEADD9007EBAE2 /* PhoneOnboardingStep.swift */,
				530F01A322DEADFD007EBAE2 /* PhoneVerifyOnboardingStep.swift */,
				530F019722DE87EB007EBAE2 /* PhotoConfirmOnboardingStep.swift */,
				530F019522DE87CD007EBAE2 /* PhotoOnboardingStep.swift */,
				530F019B22DEAD70007EBAE2 /* SplashOnboardingStep.swift */,
				2D16330D25C72D1B00E68CBE /* DirectoryOnboardingStep.swift */,
			);
			path = Steps;
			sourceTree = "<group>";
		};
		5312143B21CD60A600F3FCEB /* App */ = {
			isa = PBXGroup;
			children = (
				0ABCA8F424366B9700D7F39C /* AppError.swift */,
				0ABCA8FE2436B48E00D7F39C /* AppError+LocalizedError.swift */,
				5396A62A22445BE900C57A4B /* AppConfiguration.swift */,
				53C2B1332295AC000018D0A8 /* AppConfiguration+Data.swift */,
				53C2B12B2294E8A50018D0A8 /* AppConfiguration+Keychain.swift */,
				5374DF3F21E9ADFE00956122 /* AppController.swift */,
				53362F662208C2B3007264CB /* AppController+Lifecycle.swift */,
				53211CD92281EB22007FB785 /* AppController+Progress.swift */,
				53E26C4B230223F8009240B2 /* AppController+Push.swift */,
				53E341F5224D9FC7002BB5F4 /* AppController+URL.swift */,
				5344D82E21C4649700704A34 /* AppDelegate.swift */,
				5357BD7E23D15471005665AB /* AppDelegate+Repair.swift */,
				536255D023AAC5F0001007D0 /* AppDelegate+Background.swift */,
				53E26C4D23022482009240B2 /* AppDelegate+Push.swift */,
				53AD3FD4226FBD91005228F9 /* AppDelegate+UIAppearance.swift */,
				536255DB23AC090D001007D0 /* RemoteNotificationUserInfo.swift */,
				0A78CCBB2416ABC80058959B /* AppDelegate+Reset.swift */,
				0A143A7A242E6714008745C6 /* AppDelegate+UniversalLink.swift */,
			);
			path = App;
			sourceTree = "<group>";
		};
		531587AE229F17D80004E2B1 /* Onboarding */ = {
			isa = PBXGroup;
			children = (
				531587AC229F0DC00004E2B1 /* Onboarding.swift */,
				53033E9E2383322B004609F8 /* Onboarding+AppConfiguration.swift */,
				531587B822A0CDFB0004E2B1 /* Onboarding+Follow.swift */,
				531587BA22A18C280004E2B1 /* Onboarding+Migrate.swift */,
				53033E9B23831CD1004609F8 /* Onboarding+Status.swift */,
				531587AF229F1E5F0004E2B1 /* Onboarding+Verify.swift */,
				530F019022DCEC4E007EBAE2 /* OnboardingStep.swift */,
				530F018E22DCEC08007EBAE2 /* OnboardingStepView.swift */,
				53E29CD322D4FBA2008A2CB1 /* OnboardingViewController.swift */,
				530F019422DE87B0007EBAE2 /* Steps */,
			);
			path = Onboarding;
			sourceTree = "<group>";
		};
		531A8A2B21F18BE000D5C8C0 /* Bot */ = {
			isa = PBXGroup;
			children = (
				0A1CA4C824EB233C006CAC43 /* Operations */,
				531A8A2C21F18BF400D5C8C0 /* Bot.swift */,
				53C966E3236D074700E70689 /* Bot+Blobs.swift */,
				5315854A2363614100334863 /* Bot+AppConfiguration.swift */,
				53E29CD122D40462008A2CB1 /* Bot+Publish.swift */,
				535754F12268DAB0002A6989 /* BotError.swift */,
				0ACE919D243D734B00EFB4E9 /* BotError+LocalizedError.swift */,
				532751D0222497A70026500F /* Bots.swift */,
				535CD3742266901F0039BCF2 /* BotStatistics.swift */,
				53211CE122836666007FB785 /* MIMEType.swift */,
				53362F692209108F007264CB /* NetworkKey.swift */,
				535B6A0D23728049008C248E /* NSNotification+Bot.swift */,
			);
			path = Bot;
			sourceTree = "<group>";
		};
		531A8A4521F96F3500D5C8C0 /* Controller */ = {
			isa = PBXGroup;
			children = (
				8DB042012355ECC6006AC35B /* AboutTableViewDataSource.swift */,
				1B5DB7CD24AE598E008DCB81 /* AboutTableViewController.swift */,
				1B5DB7CF24AE5C8E008DCB81 /* FollowerTableViewController.swift */,
				1B5DB7D124AE5F7E008DCB81 /* FollowingTableViewController.swift */,
				532751CE222495940026500F /* AboutViewController.swift */,
				53E341F7224DB1D8002BB5F4 /* BlobViewController.swift */,
				535B6A0F237362AE008C248E /* BlockedUsersViewController.swift */,
				531B92C622D125DA005D5255 /* ChannelsViewController.swift */,
				0AD00E6223FB2F24006BF017 /* Configs */,
				53E29CC522D13272008A2CB1 /* ChannelViewController.swift */,
				53211CC7227B60EE007FB785 /* ContactsViewControllers.swift */,
				532751D22224A0CD0026500F /* ContentViewController.swift */,
				8DB041FF235539F5006AC35B /* DirectoryViewController.swift */,
				53211CD32280E1E1007FB785 /* EditAboutViewController.swift */,
				5396A630224823DD00C57A4B /* FeatureViewController.swift */,
				53B634B1221508B800400403 /* HomeViewController.swift */,
				0A4870FA2497FFAB00BCD063 /* DiscoverViewController.swift */,
				2D009BF824550868001351CB /* EveryoneViewController.swift */,
				5396A62E2245A50300C57A4B /* LaunchViewController.swift */,
				53B634B322150A4100400403 /* MainViewController.swift */,
				0AD8D630240EC38600D87A95 /* ManagePubsViewController.swift */,
				5319EBD622F22BA700EC7583 /* MenuViewController.swift */,
				53E341FB224FF87D002BB5F4 /* NewPostViewController.swift */,
				53B4F5F022B7123900027C6A /* NotificationsViewController.swift */,
				8DDA836E237CBE5A00B2A52C /* PostReplyDelegate+DataSource.swift */,
				0AF9E09D246234BE00910575 /* PostReplyPaginatedDelegate+DataSource.swift */,
				0AD8D634240EFF8800D87A95 /* RedeemInviteViewController.swift */,
				53AD3FE62273AE21005228F9 /* ThreadViewController.swift */,
				535B6A0523712D79008C248E /* UIViewController+Block.swift */,
				53C966E1236D037000E70689 /* UIViewController+Report.swift */,
				536255DD23AC4C46001007D0 /* UIViewController+Sync.swift */,
				0AF9E0A12465D7A700910575 /* ThreadReplyPaginatedDataSource.swift */,
				0AC10DE5246DBDDD00CCA22A /* KnownPubsTableViewDataSource.swift */,
			);
			path = Controller;
			sourceTree = "<group>";
		};
		531B92BE22CDA4F9005D5255 /* Deprecated */ = {
			isa = PBXGroup;
			children = (
				531D0A1421EACEB5008E40A8 /* AppController+Debug.swift */,
				5306F773228E65DF0058D67A /* Bot+SyncAndRefresh.swift */,
				531D0A0E21EACBDF008E40A8 /* BotsViewController.swift */,
				5316E96421FFED510053832E /* Channel.swift */,
				53E29CC722D28AAF008A2CB1 /* Channel+NSAttributedString.swift */,
				539D3782224A843300453CF5 /* check_symbols.sh */,
				53211CF222863056007FB785 /* EarlyAccessOnboardingViewController.swift */,
				53AD3FCE226E90B8005228F9 /* PostViewController.swift */,
			);
			path = Deprecated;
			sourceTree = "<group>";
		};
		531D0A0B21EAADEC008E40A8 /* Layout */ = {
			isa = PBXGroup;
			children = (
				531D0A0C21EAADFB008E40A8 /* Layout.swift */,
				53E26C6A23062B10009240B2 /* Layout+Center.swift */,
				53E26C6823062AC3009240B2 /* Layout+Fill.swift */,
				53E26C6C23062CD3009240B2 /* Layout+FillSuperview.swift */,
				5396A6222244356600C57A4B /* Layout+ContentView.swift */,
				53211CC5227B5A85007FB785 /* Layout+Separator.swift */,
				533F4054225FB3B40060B4B9 /* Layout+SpacerView.swift */,
				5396A6202244312400C57A4B /* UIEdgeInsets+Layout.swift */,
				531B92B422CBDDAD005D5255 /* UIView+NSLayoutConstraint.swift */,
				5396A6242244358A00C57A4B /* UIView+Layout.swift */,
			);
			path = Layout;
			sourceTree = "<group>";
		};
		531D0A1121EACBEE008E40A8 /* GoBot */ = {
			isa = PBXGroup;
			children = (
				2346ECB6221420E1009A94CB /* GoBot.swift */,
				2391BF6F22FC69C5005DE311 /* GoBotBridge.h */,
				2334D04421F7786600AB28E2 /* GoBotInternal.swift */,
				531D0A1221EACC0A008E40A8 /* GoBotViewController.swift */,
				233A8F89220138F600CE01CE /* ViewDatabase.swift */,
				236761582450681800A97140 /* ViewDatabase+Pagination.swift */,
				231314CB2237ACDB0000C989 /* ViewDatabaseSchema.sql */,
				0ACE91A1243D740C00EFB4E9 /* GoBotError.swift */,
				0ACE91A5243D742700EFB4E9 /* GoBotError+LocalizedError.swift */,
				0ACE91A9243D74A900EFB4E9 /* ViewDatabaseError.swift */,
				0ACE91AD243D74D200EFB4E9 /* ViewDatabaseError+LocalizedError.swift */,
			);
			path = GoBot;
			sourceTree = "<group>";
		};
		532751D4222A3EF60026500F /* Scripts */ = {
			isa = PBXGroup;
			children = (
				0AD8D62D2408627000D87A95 /* go_install.sh */,
				532751D5222A3EF60026500F /* increment_build.sh */,
			);
			path = Scripts;
			sourceTree = "<group>";
		};
		533EDBDE2385F3B1008B3565 /* Cache */ = {
			isa = PBXGroup;
			children = (
				533EDBE12385F3B1008B3565 /* AttributedStringCache.swift */,
				533EDBDF2385F3B1008B3565 /* BlobCache.swift */,
				533EDBE02385F3B1008B3565 /* Cache.swift */,
				533EDBEF23861169008B3565 /* Caches.swift */,
				533EDBEA2385F8B6008B3565 /* DictionaryCache.swift */,
				53569F3223A85DB400DA291D /* PostTextCache.swift */,
				53569F3423A85DD700DA291D /* PostTruncatedTextCache.swift */,
			);
			path = Cache;
			sourceTree = "<group>";
		};
		5344D82221C4649700704A34 = {
			isa = PBXGroup;
			children = (
				5308169221C46A6E005C48ED /* APITests */,
				531B92BE22CDA4F9005D5255 /* Deprecated */,
				0A3880192475BB4500777843 /* UITests */,
				5355556EBCE069620663A547 /* Frameworks */,
				60D3F9F6A7FF90C8B89E7A52 /* Pods */,
				5344D82C21C4649700704A34 /* Products */,
				5344D84021C464C500704A34 /* Resources */,
				532751D4222A3EF60026500F /* Scripts */,
				53C422AE21C476AF00A314AD /* Shared */,
				5344D82D21C4649700704A34 /* Source */,
				5308168621C46A53005C48ED /* UnitTests */,
			);
			sourceTree = "<group>";
		};
		5344D82C21C4649700704A34 /* Products */ = {
			isa = PBXGroup;
			children = (
				5344D82B21C4649700704A34 /* Planetary.app */,
				5308168521C46A52005C48ED /* UnitTests.xctest */,
				5308169121C46A6E005C48ED /* APITests.xctest */,
				0A3880182475BB4500777843 /* UITests.xctest */,
			);
			name = Products;
			sourceTree = "<group>";
		};
		5344D82D21C4649700704A34 /* Source */ = {
			isa = PBXGroup;
			children = (
				53D66625222A55340001D9BB /* Analytics */,
				539246D822A82F7C00D01EEC /* API */,
				5312143B21CD60A600F3FCEB /* App */,
				531A8A2B21F18BE000D5C8C0 /* Bot */,
				533EDBDE2385F3B1008B3565 /* Cache */,
				531A8A4521F96F3500D5C8C0 /* Controller */,
				0A07AB1A2425226E00EFD47F /* CrashReporting */,
				53C422AB21C4769900A314AD /* Debug */,
				5376FAE0228D001E00411F5B /* Extension */,
				5369D2A0220B55DA00A65622 /* FakeBot */,
				531D0A1121EACBEE008E40A8 /* GoBot */,
				8D9143EA230C5BF60075BC8A /* Localization */,
				0A64A83324735273009A5EBF /* Log */,
				0ACA5740243CFA94001C5E37 /* Markdown */,
				53E29CD922D7DFFA008A2CB1 /* Model */,
				53A4763723A19D62003814DC /* Offboarding */,
				531587AE229F17D80004E2B1 /* Onboarding */,
				5376FADD228CF82300411F5B /* Protocol */,
				5369D2AB220CB09E00A65622 /* Service */,
				53C9FA2D22FCF18000EAC35F /* Settings */,
				53B5D9982333FAF70024CF7A /* Support */,
				5396A63622483B7900C57A4B /* UI */,
			);
			path = Source;
			sourceTree = "<group>";
		};
		5344D84021C464C500704A34 /* Resources */ = {
			isa = PBXGroup;
			children = (
				0A41F56C2488078F005BB1DE /* Preload.bundle */,
				5344D83521C4649A00704A34 /* Assets.xcassets */,
				53E26C4A23022098009240B2 /* FBTT.entitlements */,
				5344D83A21C4649A00704A34 /* Info.plist */,
				5344D83721C4649A00704A34 /* LaunchScreen.storyboard */,
				530816A721C46E68005C48ED /* Settings.bundle */,
			);
			path = Resources;
			sourceTree = "<group>";
		};
		5355556EBCE069620663A547 /* Frameworks */ = {
			isa = PBXGroup;
			children = (
				531A8A3421F4364100D5C8C0 /* libsqlite3.0.tbd */,
				531A8A3321F4364100D5C8C0 /* libsqlite3.tbd */,
				E0C3E36DB95E1F07BAA33927 /* Pods_FBTT.framework */,
				877B114831E3A491F927F333 /* Pods_FBTTAPITests.framework */,
				3C118088E10BAE1C911EDE02 /* Pods_FBTTUITests.framework */,
				8239861775B60A82197B621A /* Pods_FBTTUnitTests.framework */,
				76846E865BB285CC1D52D05B /* Pods_APITests.framework */,
				DA47D5E4C3A8F4D56C502C60 /* Pods_Planetary.framework */,
				5EA32E74C0DFF1EF8924773F /* Pods_UnitTests.framework */,
				0DE096B2BC326F9BFDBA1514 /* Pods_Planetary_UITests.framework */,
				03CA171A11489B333F8AB5B2 /* Pods_UITests.framework */,
			);
			name = Frameworks;
			sourceTree = "<group>";
		};
		53631EEB23A87169009C6999 /* KeyValue */ = {
			isa = PBXGroup;
			children = (
				535754FA22694A2E002A6989 /* KeyValueTableViewCell.swift */,
				53575508226A3113002A6989 /* KeyValueTableViewDataSource.swift */,
				53631EE923A8704F009C6999 /* KeyValueTableViewDataSourcePrefetching.swift */,
				53AD3FDC22712CE0005228F9 /* KeyValueTableViewDelegate.swift */,
				53AD3FE022721CAE005228F9 /* KeyValueUpdateable.swift */,
				23676156244F197100A97140 /* KeyValuePaginatedTableViewDataSource.swift */,
				0A4870FE249801CD00BCD063 /* KeyValuePaginatedCollectionViewDataSource.swift */,
				5357550622694D8C002A6989 /* KeyValueView.swift */,
				53631EEC23A87474009C6999 /* PostTruncatedTextTableViewDataSourcePrefetching.swift */,
				0AF9E09B2462338800910575 /* KeyValuePaginatedTableViewDelegate.swift */,
				0A4871002498030800BCD063 /* PostCollectionViewCell.swift */,
				0A487104249D1B3500BCD063 /* KeyValuePaginatedCollectionViewDelegate.swift */,
			);
			path = KeyValue;
			sourceTree = "<group>";
		};
		5369D2A0220B55DA00A65622 /* FakeBot */ = {
			isa = PBXGroup;
			children = (
				5369D2A7220BA60300A65622 /* Abouts.json */,
				5369D2A1220B561800A65622 /* FakeBot.swift */,
				53B634B7221634B600400403 /* Feed_big.json */,
				5369D2A5220B970100A65622 /* Feed.json */,
			);
			path = FakeBot;
			sourceTree = "<group>";
		};
		5369D2AB220CB09E00A65622 /* Service */ = {
			isa = PBXGroup;
			children = (
				53C2B1372295AE080018D0A8 /* Keychain.swift */,
				5306F76F228E65240058D67A /* RepeatingTimer.swift */,
				53B4F5FE22B9E4F200027C6A /* Abouts.swift */,
			);
			path = Service;
			sourceTree = "<group>";
		};
		5376FADD228CF82300411F5B /* Protocol */ = {
			isa = PBXGroup;
			children = (
				53B4F5F522B85BF200027C6A /* Markdownable.swift */,
				5376FADE228CF83A00411F5B /* Saveable.swift */,
				53AD3FDE22721AC2005228F9 /* Tappable.swift */,
			);
			path = Protocol;
			sourceTree = "<group>";
		};
		5376FAE0228D001E00411F5B /* Extension */ = {
			isa = PBXGroup;
			children = (
				8D8A7B16231944030087895B /* CGSize+Square.swift */,
				530F01B122DFCEED007EBAE2 /* String+IsValid.swift */,
				530F018C22DCE78A007EBAE2 /* String+PhoneNumberKit.swift */,
				5376FAE1228D005600411F5B /* UIBarButtonItem+Saveable.swift */,
				8DA9567C230DA46C00A334EB /* UIButton+Text.swift */,
				5396A6342248377900C57A4B /* UIColor+Verse.swift */,
				531B92BC22CD65ED005D5255 /* UIFont+Verse.swift */,
				0ACA5745243D1A20001C5E37 /* UIFont+Tracking.swift */,
				53E341FD224FF9EE002BB5F4 /* UIImage+Verse.swift */,
				8D317ECC2357A37C0009E073 /* UIImageView+Fade.swift */,
				5349E4AD23514CC000E21053 /* UINavigationBar+Verse.swift */,
				53375F82232178DB00610932 /* UIPageControl+Verse.swift */,
				53E26C4F23023074009240B2 /* UISwitch+Verse.swift */,
				5357550A226A3523002A6989 /* UITableView+KeyValue.swift */,
				53AD3FD6226FC4B8005228F9 /* UITableView+Verse.swift */,
				0A4870FC2498014F00BCD063 /* UICollectionView+Verse.swift */,
				531B92B822CD128F005D5255 /* UITextView+Mention.swift */,
				531B92B222CAC25C005D5255 /* UITextView+Verse.swift */,
				5319F06A234EDC7F00F4D3C1 /* UIView+HeaderView.swift */,
				53211CDD228250D7007FB785 /* UIView+Stroke.swift */,
				53AD3FD0226F736A005228F9 /* UIViewTapGesture.swift */,
				5319257D22F286FC00B44FA3 /* URL+Verse.swift */,
				53631EF223A99CF0009C6999 /* NSAttributedString+Flatten.swift */,
				2343F1CA245851E5008D7ECE /* DispatchQueue+Deduped.swift */,
				0AE5EDBA25826FD7008BDA0C /* String+Emoji.swift */,
			);
			path = Extension;
			sourceTree = "<group>";
		};
		539246D822A82F7C00D01EEC /* API */ = {
			isa = PBXGroup;
			children = (
				23EF5A97249CDCC400469977 /* Blocks */,
				0A64A844247356F8009A5EBF /* PhoneVerificationAPI */,
				0A64A8352473535D009A5EBF /* Push */,
				0A64A82124734EB0009A5EBF /* Pub */,
				0ABCA8F82436769400D7F39C /* APIError.swift */,
				0ABCA8FC2436B41300D7F39C /* APIError+LocalizedError.swift */,
				539246D922A82F9000D01EEC /* API.swift */,
				53E26C5C23045D19009240B2 /* Data+Person.swift */,
				539246DF22A9CCBF00D01EEC /* Person.swift */,
				53B4F5E822B457FC00027C6A /* URLRequest+APIHeaders.swift */,
				5363A23322B058A5009154B7 /* URLResponse+APIError.swift */,
				23EF5A9D249CDD5400469977 /* TokenStore.swift */,
			);
			path = API;
			sourceTree = "<group>";
		};
		5396A63622483B7900C57A4B /* UI */ = {
			isa = PBXGroup;
			children = (
				53211CCF227C8F85007FB785 /* AboutCellView.swift */,
				539FD4AE22C19B9F005A4DF2 /* AboutsMenu.swift */,
				5357550222694BCC002A6989 /* AboutView.swift */,
				53F24FB322C70B5200CFCBAA /* AvatarButton.swift */,
				5319258122F3B13600B44FA3 /* AvatarImageView.swift */,
				53EAB3902398692000DF5530 /* AvatarStackView.swift */,
				8DE093D6234651AD009E505D /* Buttons */,
				53211CD52281D567007FB785 /* EditAboutView.swift */,
				53211CD72281D587007FB785 /* EditValueView.swift */,
				8D6D2E63236387C800E7B0EC /* FollowCountView.swift */,
				53375F802321757C00610932 /* GalleryView.swift */,
				539FD4C722C43FC8005A4DF2 /* ImageButton.swift */,
				53BD748923289B3F0060E47E /* ImageGalleryView.swift */,
				530F019922DE8F57007EBAE2 /* ImagePicker.swift */,
				53211CCB227BB653007FB785 /* ImageView.swift */,
				53631EEB23A87169009C6999 /* KeyValue */,
				531B92B622CD0E65005D5255 /* MentionTextViewDelegate.swift */,
				5319257F22F3A09C00B44FA3 /* NotificationCellView.swift */,
				8DC4238E236CA68100BA7769 /* PeerConnectionAnimation.swift */,
				53D8FF94236946D300EF986F /* PeersView.swift */,
				531B92B022CAC203005D5255 /* PostButtonsView.swift */,
				535754FC22694A4C002A6989 /* PostCellView.swift */,
				8D8A7B18231995670087895B /* PostHeaderView.swift */,
				531B92C322CEAD25005D5255 /* PostReplyView.swift */,
				1FFCEC5F25646D12007BC13A /* PostTextEditorView.swift */,
				539FD4CA22C586CC005A4DF2 /* ReplyTextView.swift */,
				536255D723AB16E8001007D0 /* SnowView.swift */,
				8DD985D12329B94600FA2F1A /* ThreadInteractionView.swift */,
				530F01B322E0D3E7007EBAE2 /* TitledToggle.swift */,
				535754FE22694AAA002A6989 /* UnsupportedView.swift */,
				0AF9E0A32465D7D000910575 /* ThreadReplyView.swift */,
				0AF2DEEF247D9DB4003F457D /* FloatingRefreshButton.swift */,
				0A487102249808E700BCD063 /* PinterestCollectionViewLayout.swift */,
				1B32D377249AAA4700811DC9 /* SmallPostHeaderView.swift */,
				0AAF8C4225C6444B00FD8D0F /* CommunityCellView.swift */,
			);
			path = UI;
			sourceTree = "<group>";
		};
		53A4763723A19D62003814DC /* Offboarding */ = {
			isa = PBXGroup;
			children = (
				53A4763823A19D7D003814DC /* Offboarding.swift */,
			);
			path = Offboarding;
			sourceTree = "<group>";
		};
		53B5D9982333FAF70024CF7A /* Support */ = {
			isa = PBXGroup;
			children = (
				0A387FFF24759F4A00777843 /* Support.swift */,
				0A65A62D244DEB65004C48C8 /* SupportService.swift */,
				0A65A62F244DEC5E004C48C8 /* ZendeskSupport.swift */,
				0A65A633244DEFDB004C48C8 /* NullSupport.swift */,
			);
			path = Support;
			sourceTree = "<group>";
		};
		53C422AB21C4769900A314AD /* Debug */ = {
			isa = PBXGroup;
			children = (
				53211CE82284B9F5007FB785 /* AppConfigurationViewController.swift */,
				5396A62622444A1500C57A4B /* BotViewController.swift */,
				53EAB399239B106900DF5530 /* CachesViewController.swift */,
				5357BD7A23CEB798005665AB /* DebugAnalyticsViewController.swift */,
				531587B1229F33F00004E2B1 /* DebugOnboardingViewController.swift */,
				531EC40B230F6B9E001A25AD /* DebugPostsViewController.swift */,
				533F4050225E9E010060B4B9 /* DebugUIViewController.swift */,
				53C422AC21C4769900A314AD /* DebugViewController.swift */,
				53362F6B22091DD4007264CB /* NetworkKeyViewController.swift */,
				53FCAFDD22051C88009E9E82 /* SecretViewController.swift */,
				2346ECB922144D61009A94CB /* SimplePublishView.swift */,
				53C422B921C4772D00A314AD /* UIViewController+Debug.swift */,
				53C422B221C476AF00A314AD /* UserDefaults+Debug.swift */,
			);
			path = Debug;
			sourceTree = "<group>";
		};
		53C422AE21C476AF00A314AD /* Shared */ = {
			isa = PBXGroup;
			children = (
				53C422B121C476AF00A314AD /* Debug */,
				53C422AF21C476AF00A314AD /* Extensions */,
				531D0A0B21EAADEC008E40A8 /* Layout */,
				0AB736BB2457753F000190F8 /* AsynchronousOperation.swift */,
				0A4870F62492BF6700BCD063 /* AsynchronousBlockOperation.swift */,
			);
			path = Shared;
			sourceTree = "<group>";
		};
		53C422AF21C476AF00A314AD /* Extensions */ = {
			isa = PBXGroup;
			children = (
				53211CCD227BF067007FB785 /* Array+ElementsAtIndexes.swift */,
				53BD748B23289BBA0060E47E /* Array+IndexPath.swift */,
				53211CC9227BA725007FB785 /* Array+SafeSubscript.swift */,
				5372175222FD11B3008A760A /* Bool+YesOrNo.swift */,
				531A8A4F21FA622900D5C8C0 /* Bundle+Current.swift */,
				53C422B021C476AF00A314AD /* Bundle+Version.swift */,
				23E8805D22F894650074D399 /* Collection+RandomSample.swift */,
				5369D2A3220B596800A65622 /* Data+JSON.swift */,
				5319258322F9E5EB00B44FA3 /* Date+Elapsed.swift */,
				536255D423AB16A6001007D0 /* Date+Holidays.swift */,
				53E26C5623037927009240B2 /* Date+ISO8601.swift */,
				2394335122708B8400D56B94 /* Date+millisecs.swift */,
				530F018922DADCE7007EBAE2 /* Date+OlderThan.swift */,
				530F018622DAD0FD007EBAE2 /* Date+Random.swift */,
				53E29CD522D542B5008A2CB1 /* Dictionary+JSONSerialization.swift */,
				53E26C5923039597009240B2 /* Dictionary+Transform.swift */,
				53E34201225008FE002BB5F4 /* Notification+Keyboard.swift */,
				53631EF023A95E7B009C6999 /* NSAttributedString+Empty.swift */,
				53C9FA2B22FBBC3C00EAC35F /* NSAttributedString+FontColor.swift */,
				53631EEE23A941A7009C6999 /* NSAttributedString+Mutable.swift */,
				539FD4BC22C2DACB005A4DF2 /* NSAttributedString+NSRange.swift */,
				531B92BA22CD1383005D5255 /* NSMutableAttributedString+Attributes.swift */,
				53C422BB21C477EC00A314AD /* NSObject+Classname.swift */,
				53E29CCC22D296BA008A2CB1 /* String+HashtagSubstrings.swift */,
				53B5D99F233534AD0024CF7A /* String+NSRange.swift */,
				539FD4C422C3D6CC005A4DF2 /* String+Whitespace.swift */,
				53AD3FE822775936005228F9 /* Thread+Assert.swift */,
				53E341F1224D9B9D002BB5F4 /* UIColor+Debug.swift */,
				5396A632224836E800C57A4B /* UIColor+Hex.swift */,
				5336611022D965B300100707 /* UIColor+Random.swift */,
				5336611222D965C700100707 /* UIColor+UIImage.swift */,
				53F1E56621E3C59C007EF3AD /* UIDevice+Localhost.swift */,
				53E26C6E230CC88B009240B2 /* UIDevice+Simulator.swift */,
				533EDBF12389B587008B3565 /* UIImage+AverageColor.swift */,
				53211CDF22827B58007FB785 /* UIImage+Resize.swift */,
				53AD3FDA2271131B005228F9 /* UIImage+Round.swift */,
				535B6A0B237243E4008C248E /* UINavigationController+Remove.swift */,
				8D768CEB2321A38800B6EC29 /* UIScreen+Sizes.swift */,
				533F4052225FAD740060B4B9 /* UIScrollView+Default.swift */,
				53AD3FD82270FF33005228F9 /* UITableView+TableHeaderView.swift */,
				531B92BF22CE7CF8005D5255 /* UITableView+VisibleIndexPath.swift */,
				531587B3229F35340004E2B1 /* UITableViewCell+UIActivityIndicator.swift */,
				539FD4B022C19F66005A4DF2 /* UITextView+NSMutableAttributedString.swift */,
				53B634B5221627CC00400403 /* UIView+AutoLayout.swift */,
				53211CDB228230D6007FB785 /* UIView+Round.swift */,
				5314EF8222EB713C0065D02A /* UIView+Shake.swift */,
				531749962370EED800F4C381 /* UIView+Superview.swift */,
				531749942370EC7700F4C381 /* UIView+UIImage.swift */,
				539208B3235A8413000A20C1 /* UIViewController+ApplicationWillEnterForeground.swift */,
				5396A62822444D9D00C57A4B /* UIViewController+Confirm.swift */,
				53E341FF225000D4002BB5F4 /* UIViewController+Keyboard.swift */,
				8D74DE002335601F003C284B /* UIViewController+NavigationItems.swift */,
				535B6A092372360F008C248E /* UIViewController+TopViewController.swift */,
				53375F7E231F12E400610932 /* UIViewController+UIAlertController.swift */,
				533DAFA4223AD2D600229EB3 /* XCTest+Test.swift */,
				53EE01FA2205035800DFDF16 /* XCTestCase+JSON.swift */,
			);
			path = Extensions;
			sourceTree = "<group>";
		};
		53C422B121C476AF00A314AD /* Debug */ = {
			isa = PBXGroup;
			children = (
				53C422B421C476AF00A314AD /* DebugTableViewCell.swift */,
				53C422B321C476AF00A314AD /* DebugTableViewController.swift */,
			);
			path = Debug;
			sourceTree = "<group>";
		};
		53C9FA2D22FCF18000EAC35F /* Settings */ = {
			isa = PBXGroup;
			children = (
				5372175022FD0841008A760A /* DataUsageSettingsViewController.swift */,
				531EC409230EF2DA001A25AD /* PreviewSettingsViewController.swift */,
				53C9FA2E22FCF64700EAC35F /* SettingsViewController.swift */,
			);
			path = Settings;
			sourceTree = "<group>";
		};
		53D66625222A55340001D9BB /* Analytics */ = {
			isa = PBXGroup;
			children = (
				0A387FF32474E09200777843 /* Analytics.swift */,
				53D66626222A55640001D9BB /* AnalyticsService.swift */,
				5306F775228F07D00058D67A /* AnalyticsEnums.swift */,
				53D66628222A55D20001D9BB /* MixpanelAnalytics.swift */,
				2D7FE7E4258D076400356677 /* PostHogAnalytics.swift */,
				5357BD7C23CFD0B9005665AB /* UserDefaults+AnalyticsService.swift */,
				53C2B12E2295A95A0018D0A8 /* NullAnalytics.swift */,
				536255D223AAC8AD001007D0 /* AnalyticsService+AppDelegate.swift */,
				53DF334F23A069FF0017566D /* AnalyticsService+Bot.swift */,
				0AF9E0972461B3BB00910575 /* AnalyticsService+UI.swift */,
				0AF9E0992461E92100910575 /* AnalyticsService+Conversions.swift */,
				0AF9E0A5246B149900910575 /* AnalyticsService+Debug.swift */,
				5314EF8022EA54540065D02A /* AnalyticsService+Onboarding.swift */,
				53A4763A23A3385A003814DC /* AnalyticsService+Offboarding.swift */,
			);
			path = Analytics;
			sourceTree = "<group>";
		};
		53E29CD922D7DFFA008A2CB1 /* Model */ = {
			isa = PBXGroup;
			children = (
				5316E96621FFED620053832E /* About.swift */,
				53B4F5F222B73E0000027C6A /* About+NSMutableAttributedString.swift */,
				23D8CE262253DB29001EB7D5 /* Address.swift */,
				531EC4112310C9EE001A25AD /* Blob.swift */,
				531EC40F2310C274001A25AD /* Blob+NSAttributedString.swift */,
				53631EF423A9A1AA009C6999 /* Blob+String.swift */,
				533EDBF32389BBE8008B3565 /* Blob+UIColor.swift */,
				53BD748523232FB70060E47E /* Blob+UIImage.swift */,
				23C744562200B13F00FB554A /* Contact.swift */,
				531A8A3D21F7DDB400D5C8C0 /* Content.swift */,
				535CD37E2267F2C60039BCF2 /* ContentCodable.swift */,
				535754F32268E248002A6989 /* ContentType.swift */,
				2356500A2369C6CB00C3DBC0 /* DropContentRequest.swift */,
				53E29CD722D7DF84008A2CB1 /* Hashtag.swift */,
				53E29CDE22D7EE1C008A2CB1 /* Hashtag+NSAttributedString.swift */,
				53E29CDC22D7EC6F008A2CB1 /* Hashtag+String.swift */,
				531A8A4121F7DE0D00D5C8C0 /* Identifier.swift */,
				8D35CEC42347E370004A4191 /* Identity+Bot.swift */,
				53CF2A4C22026B1700F0A2CC /* Image.swift */,
				53211CE32283717C007FB785 /* Image+UIImage.swift */,
				531A8A3B21F7DBD800D5C8C0 /* KeyValue.swift */,
				5369D2A9220BAFC600A65622 /* KeyValues.swift */,
				531A8A3F21F7DDF100D5C8C0 /* Mention.swift */,
				53B4F5F822B8602F00027C6A /* Mention+NSAttributedString.swift */,
				0A7C5D5124EEC21C005E5035 /* MissionControlCenter.swift */,
				53B4F5FB22B8732800027C6A /* NSAttributedString+Markdownable.swift */,
				8D4EC14A23394ABE00D46403 /* NSAttributedString+Truncation.swift */,
				5316E95E21FFEB130053832E /* Post.swift */,
				53BD748723235A450060E47E /* Post+Blob.swift */,
				531A8A2E21F18C4600D5C8C0 /* Profile.swift */,
				8D8105812346A9740029C72E /* Relationship.swift */,
				53EE01F32204F66200DFDF16 /* Secret.swift */,
				53E341F3224D9E3B002BB5F4 /* URL+Identifier.swift */,
				53AD3FE422735C7B005228F9 /* Value.swift */,
				5316E96021FFED2E0053832E /* Vote.swift */,
				0A07AB21242AC66D00EFD47F /* Notification+About.swift */,
				1BA1FECD2432805C00FBD5E5 /* Identity+Link.swift */,
				0AF2DEED247C3EE6003F457D /* Hashtag+Link.swift */,
				0AF9966B24D8A0B6001113BE /* Report.swift */,
				0A56ABDC24E32F8000D30649 /* Star.swift */,
				0A1CA4C624EB097B006CAC43 /* PubArray+Constellation.swift */,
				0A674A28253F3C4400698CF7 /* Draft.swift */,
			);
			path = Model;
			sourceTree = "<group>";
		};
		60D3F9F6A7FF90C8B89E7A52 /* Pods */ = {
			isa = PBXGroup;
			children = (
				621DB089B340548FA47C7060 /* Pods-APITests.debug.xcconfig */,
				606DCE79703F49AE5AB530BD /* Pods-APITests.release.xcconfig */,
				0D00E9EC17B652149B64C1DC /* Pods-APITests.appstore.xcconfig */,
				F6B75030893EFD65E121D123 /* Pods-Planetary.debug.xcconfig */,
				E7A509DEDCBBEC809B7C2B44 /* Pods-Planetary.release.xcconfig */,
				316D716D251CC0B347E630DA /* Pods-Planetary.appstore.xcconfig */,
				029F45290FDF6DF49B65B79C /* Pods-UITests.debug.xcconfig */,
				EE548701EF0ED66197A51204 /* Pods-UITests.release.xcconfig */,
				E5523876B975CAA7C89A9615 /* Pods-UITests.appstore.xcconfig */,
				B048339688C76587A4977D81 /* Pods-UnitTests.debug.xcconfig */,
				4468B60D82AA8885DDD68F4A /* Pods-UnitTests.release.xcconfig */,
				BAC5369BCA54E7B2D4790182 /* Pods-UnitTests.appstore.xcconfig */,
				74E5EF7125A1EB745D546421 /* Pods-Planetary-UITests.debug.xcconfig */,
				205F056E32449189B64633F4 /* Pods-Planetary-UITests.release.xcconfig */,
				89E37E06DFF99F71EB0E332E /* Pods-APITests.test.xcconfig */,
				99D5A2E9DFD5EB7FA7D264CA /* Pods-Planetary.test.xcconfig */,
				CF9B62C70608D7BF6B9E6C75 /* Pods-UnitTests.test.xcconfig */,
			);
			name = Pods;
			sourceTree = "<group>";
		};
		8D9143EA230C5BF60075BC8A /* Localization */ = {
			isa = PBXGroup;
			children = (
				0A30F86C2589253E002B281D /* pl.lproj */,
				0A04D8B9247723C100DD37B7 /* es-ar.lproj */,
				0A04D8B5247721EE00DD37B7 /* es-uy.lproj */,
				0AC10DD8246C436800CCA22A /* es.lproj */,
				8D9143EB230C5F4E0075BC8A /* en.lproj */,
				8D9143EE230C5F4E0075BC8A /* Localizable.swift */,
				8D9143EF230C5F4E0075BC8A /* Text.swift */,
			);
			path = Localization;
			sourceTree = "<group>";
		};
		8D9143EB230C5F4E0075BC8A /* en.lproj */ = {
			isa = PBXGroup;
			children = (
				8D9143EC230C5F4E0075BC8A /* Generated.strings */,
			);
			path = en.lproj;
			sourceTree = "<group>";
		};
		8DE093D6234651AD009E505D /* Buttons */ = {
			isa = PBXGroup;
			children = (
				8DE093D7234651C4009E505D /* AppButton.swift */,
				5357023D2373805700140D6C /* BlockButton.swift */,
				8DE093D9234651D1009E505D /* EditPostButton.swift */,
				8DE093DB234651E1009E505D /* FollowButton.swift */,
				8D180357234F5E77004E30AA /* IconButton.swift */,
				8D180358234F5E77004E30AA /* PillButton.swift */,
				8DE093D42344CA10009E505D /* RelationshipButton.swift */,
			);
			path = Buttons;
			sourceTree = "<group>";
		};
/* End PBXGroup section */

/* Begin PBXNativeTarget section */
		0A3880172475BB4500777843 /* UITests */ = {
			isa = PBXNativeTarget;
			buildConfigurationList = 0A38801F2475BB4500777843 /* Build configuration list for PBXNativeTarget "UITests" */;
			buildPhases = (
				7723EA9C2D57EFC61D5051B3 /* [CP] Check Pods Manifest.lock */,
				0A3880142475BB4500777843 /* Sources */,
				0A3880152475BB4500777843 /* Frameworks */,
				0A3880162475BB4500777843 /* Resources */,
				57BAA8693E4EEF15A30FDE21 /* [CP] Embed Pods Frameworks */,
			);
			buildRules = (
			);
			dependencies = (
				0A38801E2475BB4500777843 /* PBXTargetDependency */,
			);
			name = UITests;
			productName = UITests;
			productReference = 0A3880182475BB4500777843 /* UITests.xctest */;
			productType = "com.apple.product-type.bundle.ui-testing";
		};
		5308168421C46A52005C48ED /* UnitTests */ = {
			isa = PBXNativeTarget;
			buildConfigurationList = 5308168A21C46A53005C48ED /* Build configuration list for PBXNativeTarget "UnitTests" */;
			buildPhases = (
				1E66957E1EE019E96375E455 /* [CP] Check Pods Manifest.lock */,
				2391BF6E22FC68E3005DE311 /* Run Script */,
				5308168121C46A52005C48ED /* Sources */,
				5308168221C46A52005C48ED /* Frameworks */,
				5308168321C46A52005C48ED /* Resources */,
				C627FA40401D3BF3A23EDB4A /* [CP] Embed Pods Frameworks */,
			);
			buildRules = (
			);
			dependencies = (
				0AD00E7223FC5C66006BF017 /* PBXTargetDependency */,
			);
			name = UnitTests;
			productName = FBTTUnitTests;
			productReference = 5308168521C46A52005C48ED /* UnitTests.xctest */;
			productType = "com.apple.product-type.bundle.unit-test";
		};
		5308169021C46A6E005C48ED /* APITests */ = {
			isa = PBXNativeTarget;
			buildConfigurationList = 5308169621C46A6E005C48ED /* Build configuration list for PBXNativeTarget "APITests" */;
			buildPhases = (
				79232A0BDB520E7E70C3774E /* [CP] Check Pods Manifest.lock */,
				23498B3A22FD690E00459AAE /* ShellScript */,
				5308168D21C46A6E005C48ED /* Sources */,
				5308168E21C46A6E005C48ED /* Frameworks */,
				5308168F21C46A6E005C48ED /* Resources */,
				7F2EF9E6AB14456E968763BB /* [CP] Embed Pods Frameworks */,
			);
			buildRules = (
			);
			dependencies = (
				0AD00E7423FC5C71006BF017 /* PBXTargetDependency */,
			);
			name = APITests;
			productName = FBTTAPITests;
			productReference = 5308169121C46A6E005C48ED /* APITests.xctest */;
			productType = "com.apple.product-type.bundle.unit-test";
		};
		5344D82A21C4649700704A34 /* Planetary */ = {
			isa = PBXNativeTarget;
			buildConfigurationList = 5344D83D21C4649A00704A34 /* Build configuration list for PBXNativeTarget "Planetary" */;
			buildPhases = (
				D4A56648BF87798DA8D53240 /* [CP] Check Pods Manifest.lock */,
				8D9143FB230C6B670075BC8A /* Run Script */,
				5392AF0A224BE802009F763B /* ShellScript */,
				5344D82721C4649700704A34 /* Sources */,
				5344D82821C4649700704A34 /* Frameworks */,
				5344D82921C4649700704A34 /* Resources */,
				5312143F21CD617400F3FCEB /* Embed Frameworks */,
				F03FDAAC62494C507A69A807 /* [CP] Embed Pods Frameworks */,
				530E4CAE2370FBEE0094E138 /* ShellScript */,
			);
			buildRules = (
			);
			dependencies = (
			);
			name = Planetary;
			productName = FBTT;
			productReference = 5344D82B21C4649700704A34 /* Planetary.app */;
			productType = "com.apple.product-type.application";
		};
/* End PBXNativeTarget section */

/* Begin PBXProject section */
		5344D82321C4649700704A34 /* Project object */ = {
			isa = PBXProject;
			attributes = {
				LastSwiftUpdateCheck = 1140;
				LastUpgradeCheck = 1130;
				ORGANIZATIONNAME = "Verse Communications Inc";
				TargetAttributes = {
					0A3880172475BB4500777843 = {
						CreatedOnToolsVersion = 11.4;
						TestTargetID = 5344D82A21C4649700704A34;
					};
					5308168421C46A52005C48ED = {
						CreatedOnToolsVersion = 10.1;
					};
					5308169021C46A6E005C48ED = {
						CreatedOnToolsVersion = 10.1;
					};
					5344D82A21C4649700704A34 = {
						CreatedOnToolsVersion = 10.1;
						LastSwiftMigration = 1010;
						SystemCapabilities = {
							com.apple.BackgroundModes = {
								enabled = 1;
							};
							com.apple.Push = {
								enabled = 1;
							};
						};
					};
				};
			};
			buildConfigurationList = 5344D82621C4649700704A34 /* Build configuration list for PBXProject "Planetary" */;
			compatibilityVersion = "Xcode 10.0";
			developmentRegion = en;
			hasScannedForEncodings = 0;
			knownRegions = (
				en,
				Base,
				es,
				"es-uy",
				"es-ar",
				"es-AR",
				pl,
			);
			mainGroup = 5344D82221C4649700704A34;
			productRefGroup = 5344D82C21C4649700704A34 /* Products */;
			projectDirPath = "";
			projectRoot = "";
			targets = (
				5344D82A21C4649700704A34 /* Planetary */,
				5308169021C46A6E005C48ED /* APITests */,
				5308168421C46A52005C48ED /* UnitTests */,
				0A3880172475BB4500777843 /* UITests */,
			);
		};
/* End PBXProject section */

/* Begin PBXResourcesBuildPhase section */
		0A3880162475BB4500777843 /* Resources */ = {
			isa = PBXResourcesBuildPhase;
			buildActionMask = 2147483647;
			files = (
			);
			runOnlyForDeploymentPostprocessing = 0;
		};
		5308168321C46A52005C48ED /* Resources */ = {
			isa = PBXResourcesBuildPhase;
			buildActionMask = 2147483647;
			files = (
				238E39DB22030E39002677AC /* Feed_cryptix2.json in Resources */,
				531A8A5321FB78A900D5C8C0 /* Channel.json in Resources */,
				23237A122423CE0300FE112C /* PostsWithMentions.json in Resources */,
				2344892824195F1B00C65DE2 /* PostMentionsBlob.json in Resources */,
				53CF2A49220262B700F0A2CC /* ContentVote.json in Resources */,
				23C7445E2200B20500FB554A /* Contacts.json in Resources */,
				23E76A5623F2F0F70074F424 /* ValueTimestamp.json in Resources */,
				23CF345722099E5D00F46A54 /* InvalidVoteMissingIdentifier.json in Resources */,
				2388897B220867F00030CB92 /* Feed_example.json in Resources */,
				5316E95521FFC7FB0053832E /* PostBranchArray.json in Resources */,
				235FC915220096300083420F /* FirstAndEncrypted.json in Resources */,
				531A8A5521FB87A600D5C8C0 /* UnsupportedBlob.json in Resources */,
				23CA4B9023228A5F005B35E8 /* PostWithAltText.json in Resources */,
				231314CD2237ACDC0000C989 /* ViewDatabaseSchema.sql in Resources */,
				53EE01F82205003500DFDF16 /* Secret.json in Resources */,
				53EE01FE2205099100DFDF16 /* InvalidSecretMissingPrivate.json in Resources */,
				5316E95B21FFD4980053832E /* InvalidChannel.json in Resources */,
				5316E95721FFCDFF0053832E /* UnsupportedType.json in Resources */,
				23D8E2C022033D31004776EA /* (null) in Resources */,
				5316E95921FFD19F0053832E /* Invalid.json in Resources */,
				23C7445C2200B1EF00FB554A /* KeyValueVote.json in Resources */,
				237D058023351F5B00973D63 /* PostWithHashtags.json in Resources */,
				0A41F578248F1638005BB1DE /* Feed_example_preload.json in Resources */,
				531A8A4C21FA5E4700D5C8C0 /* PostBranchField.json in Resources */,
				53CF2A4B220268CF00F0A2CC /* Abouts.json in Resources */,
				23A0A3B422490B1C00CAC295 /* ContentPrivate.json in Resources */,
				23888982220908120030CB92 /* Feed_big.json in Resources */,
				531A8A4E21FA619A00D5C8C0 /* KeyValue.json in Resources */,
			);
			runOnlyForDeploymentPostprocessing = 0;
		};
		5308168F21C46A6E005C48ED /* Resources */ = {
			isa = PBXResourcesBuildPhase;
			buildActionMask = 2147483647;
			files = (
				5314EF7F22EA48BA0065D02A /* ViewDatabaseSchema.sql in Resources */,
			);
			runOnlyForDeploymentPostprocessing = 0;
		};
		5344D82921C4649700704A34 /* Resources */ = {
			isa = PBXResourcesBuildPhase;
			buildActionMask = 2147483647;
			files = (
				8D9143F5230C5F4E0075BC8A /* Generated.strings in Resources */,
				5369D2A6220B970100A65622 /* Feed.json in Resources */,
				53B634B8221634B600400403 /* Feed_big.json in Resources */,
				5369D2A8220BA60300A65622 /* Abouts.json in Resources */,
				0A41F56D2488078F005BB1DE /* Preload.bundle in Resources */,
				530816A821C46E68005C48ED /* Settings.bundle in Resources */,
				231314CC2237ACDC0000C989 /* ViewDatabaseSchema.sql in Resources */,
				0A04D8B82477220F00DD37B7 /* Generated.strings in Resources */,
				5344D83921C4649A00704A34 /* LaunchScreen.storyboard in Resources */,
				0AC10DDB246C43DC00CCA22A /* Generated.strings in Resources */,
				0A30F86F2589253E002B281D /* Generated.strings in Resources */,
				5344D83621C4649A00704A34 /* Assets.xcassets in Resources */,
				0A04D8BC2477260F00DD37B7 /* Generated.strings in Resources */,
			);
			runOnlyForDeploymentPostprocessing = 0;
		};
/* End PBXResourcesBuildPhase section */

/* Begin PBXShellScriptBuildPhase section */
		1E66957E1EE019E96375E455 /* [CP] Check Pods Manifest.lock */ = {
			isa = PBXShellScriptBuildPhase;
			buildActionMask = 2147483647;
			files = (
			);
			inputFileListPaths = (
			);
			inputPaths = (
				"${PODS_PODFILE_DIR_PATH}/Podfile.lock",
				"${PODS_ROOT}/Manifest.lock",
			);
			name = "[CP] Check Pods Manifest.lock";
			outputFileListPaths = (
			);
			outputPaths = (
				"$(DERIVED_FILE_DIR)/Pods-UnitTests-checkManifestLockResult.txt",
			);
			runOnlyForDeploymentPostprocessing = 0;
			shellPath = /bin/sh;
			shellScript = "diff \"${PODS_PODFILE_DIR_PATH}/Podfile.lock\" \"${PODS_ROOT}/Manifest.lock\" > /dev/null\nif [ $? != 0 ] ; then\n    # print error to STDERR\n    echo \"error: The sandbox is not in sync with the Podfile.lock. Run 'pod install' or update your CocoaPods installation.\" >&2\n    exit 1\nfi\n# This output is used by Xcode 'outputs' to avoid re-running this script phase.\necho \"SUCCESS\" > \"${SCRIPT_OUTPUT_FILE_0}\"\n";
			showEnvVarsInLog = 0;
		};
		23498B3A22FD690E00459AAE /* ShellScript */ = {
			isa = PBXShellScriptBuildPhase;
			buildActionMask = 2147483647;
			files = (
			);
			inputFileListPaths = (
			);
			inputPaths = (
			);
			outputFileListPaths = (
			);
			outputPaths = (
			);
			runOnlyForDeploymentPostprocessing = 0;
			shellPath = /bin/sh;
			shellScript = "# trigger Makefile in go-ssb-bindings\nset -e\nexport GOROOT=${PROJECT_DIR}/go-ssb-bindings/.goroot\n${PROJECT_DIR}/Scripts/go_install.sh\n\npushd ${PROJECT_DIR}/go-ssb-bindings\nmake\npopd\n";
		};
		2391BF6E22FC68E3005DE311 /* Run Script */ = {
			isa = PBXShellScriptBuildPhase;
			buildActionMask = 2147483647;
			files = (
			);
			inputFileListPaths = (
			);
			inputPaths = (
			);
			name = "Run Script";
			outputFileListPaths = (
			);
			outputPaths = (
			);
			runOnlyForDeploymentPostprocessing = 0;
			shellPath = /bin/sh;
			shellScript = "# trigger Makefile in go-ssb-bindings\nset -e\nexport GOROOT=${PROJECT_DIR}/go-ssb-bindings/.goroot\n${PROJECT_DIR}/Scripts/go_install.sh\n\npushd ${PROJECT_DIR}/go-ssb-bindings\nmake\npopd\n";
			showEnvVarsInLog = 0;
		};
		530E4CAE2370FBEE0094E138 /* ShellScript */ = {
			isa = PBXShellScriptBuildPhase;
			buildActionMask = 2147483647;
			files = (
			);
			inputFileListPaths = (
			);
			inputPaths = (
			);
			outputFileListPaths = (
			);
			outputPaths = (
			);
			runOnlyForDeploymentPostprocessing = 0;
			shellPath = /bin/sh;
			shellScript = "bash \"${BUILT_PRODUCTS_DIR}/${FRAMEWORKS_FOLDER_PATH}/ZendeskSDK.framework/strip-frameworks.sh\"\n";
			showEnvVarsInLog = 0;
		};
		5392AF0A224BE802009F763B /* ShellScript */ = {
			isa = PBXShellScriptBuildPhase;
			buildActionMask = 12;
			files = (
			);
			inputFileListPaths = (
			);
			inputPaths = (
			);
			outputFileListPaths = (
			);
			outputPaths = (
			);
			runOnlyForDeploymentPostprocessing = 0;
			shellPath = /bin/sh;
			shellScript = "#!/bin/sh\n\nset -e\n\n\n# trigger Makefile in go-ssb-bindings\n#export GOROOT_PATCHED=${TEMP_ROOT}/.goroot\nexport GOROOT=${PROJECT_DIR}/go-ssb-bindings/.goroot\n${PROJECT_DIR}/Scripts/go_install.sh\n\npushd ${PROJECT_DIR}/go-ssb-bindings\nmake\npopd\n\n# Type a script or drag a script file from your workspace to insert its path.\nif [ ${CONFIGURATION} == \"Release\" ]\nthen\n    set -e\n    ${PROJECT_DIR}/Scripts/increment_build.sh ${PROJECT_DIR}/Resources/Info.plist\nfi\n";
		};
		57BAA8693E4EEF15A30FDE21 /* [CP] Embed Pods Frameworks */ = {
			isa = PBXShellScriptBuildPhase;
			buildActionMask = 2147483647;
			files = (
			);
			inputFileListPaths = (
				"${PODS_ROOT}/Target Support Files/Pods-UITests/Pods-UITests-frameworks-${CONFIGURATION}-input-files.xcfilelist",
			);
			name = "[CP] Embed Pods Frameworks";
			outputFileListPaths = (
				"${PODS_ROOT}/Target Support Files/Pods-UITests/Pods-UITests-frameworks-${CONFIGURATION}-output-files.xcfilelist",
			);
			runOnlyForDeploymentPostprocessing = 0;
			shellPath = /bin/sh;
			shellScript = "\"${PODS_ROOT}/Target Support Files/Pods-UITests/Pods-UITests-frameworks.sh\"\n";
			showEnvVarsInLog = 0;
		};
		7723EA9C2D57EFC61D5051B3 /* [CP] Check Pods Manifest.lock */ = {
			isa = PBXShellScriptBuildPhase;
			buildActionMask = 2147483647;
			files = (
			);
			inputFileListPaths = (
			);
			inputPaths = (
				"${PODS_PODFILE_DIR_PATH}/Podfile.lock",
				"${PODS_ROOT}/Manifest.lock",
			);
			name = "[CP] Check Pods Manifest.lock";
			outputFileListPaths = (
			);
			outputPaths = (
				"$(DERIVED_FILE_DIR)/Pods-UITests-checkManifestLockResult.txt",
			);
			runOnlyForDeploymentPostprocessing = 0;
			shellPath = /bin/sh;
			shellScript = "diff \"${PODS_PODFILE_DIR_PATH}/Podfile.lock\" \"${PODS_ROOT}/Manifest.lock\" > /dev/null\nif [ $? != 0 ] ; then\n    # print error to STDERR\n    echo \"error: The sandbox is not in sync with the Podfile.lock. Run 'pod install' or update your CocoaPods installation.\" >&2\n    exit 1\nfi\n# This output is used by Xcode 'outputs' to avoid re-running this script phase.\necho \"SUCCESS\" > \"${SCRIPT_OUTPUT_FILE_0}\"\n";
			showEnvVarsInLog = 0;
		};
		79232A0BDB520E7E70C3774E /* [CP] Check Pods Manifest.lock */ = {
			isa = PBXShellScriptBuildPhase;
			buildActionMask = 2147483647;
			files = (
			);
			inputFileListPaths = (
			);
			inputPaths = (
				"${PODS_PODFILE_DIR_PATH}/Podfile.lock",
				"${PODS_ROOT}/Manifest.lock",
			);
			name = "[CP] Check Pods Manifest.lock";
			outputFileListPaths = (
			);
			outputPaths = (
				"$(DERIVED_FILE_DIR)/Pods-APITests-checkManifestLockResult.txt",
			);
			runOnlyForDeploymentPostprocessing = 0;
			shellPath = /bin/sh;
			shellScript = "diff \"${PODS_PODFILE_DIR_PATH}/Podfile.lock\" \"${PODS_ROOT}/Manifest.lock\" > /dev/null\nif [ $? != 0 ] ; then\n    # print error to STDERR\n    echo \"error: The sandbox is not in sync with the Podfile.lock. Run 'pod install' or update your CocoaPods installation.\" >&2\n    exit 1\nfi\n# This output is used by Xcode 'outputs' to avoid re-running this script phase.\necho \"SUCCESS\" > \"${SCRIPT_OUTPUT_FILE_0}\"\n";
			showEnvVarsInLog = 0;
		};
		7F2EF9E6AB14456E968763BB /* [CP] Embed Pods Frameworks */ = {
			isa = PBXShellScriptBuildPhase;
			buildActionMask = 2147483647;
			files = (
			);
			inputFileListPaths = (
				"${PODS_ROOT}/Target Support Files/Pods-APITests/Pods-APITests-frameworks-${CONFIGURATION}-input-files.xcfilelist",
			);
			name = "[CP] Embed Pods Frameworks";
			outputFileListPaths = (
				"${PODS_ROOT}/Target Support Files/Pods-APITests/Pods-APITests-frameworks-${CONFIGURATION}-output-files.xcfilelist",
			);
			runOnlyForDeploymentPostprocessing = 0;
			shellPath = /bin/sh;
			shellScript = "\"${PODS_ROOT}/Target Support Files/Pods-APITests/Pods-APITests-frameworks.sh\"\n";
			showEnvVarsInLog = 0;
		};
		8D9143FB230C6B670075BC8A /* Run Script */ = {
			isa = PBXShellScriptBuildPhase;
			buildActionMask = 2147483647;
			files = (
			);
			inputFileListPaths = (
			);
			inputPaths = (
			);
			name = "Run Script";
			outputFileListPaths = (
			);
			outputPaths = (
			);
			runOnlyForDeploymentPostprocessing = 0;
			shellPath = /bin/sh;
			shellScript = "# Type a script or drag a script file from your workspace to insert its path.\nsh $SRCROOT/Source/Localization/ExportStrings.sh\n";
		};
		C627FA40401D3BF3A23EDB4A /* [CP] Embed Pods Frameworks */ = {
			isa = PBXShellScriptBuildPhase;
			buildActionMask = 2147483647;
			files = (
			);
			inputFileListPaths = (
				"${PODS_ROOT}/Target Support Files/Pods-UnitTests/Pods-UnitTests-frameworks-${CONFIGURATION}-input-files.xcfilelist",
			);
			name = "[CP] Embed Pods Frameworks";
			outputFileListPaths = (
				"${PODS_ROOT}/Target Support Files/Pods-UnitTests/Pods-UnitTests-frameworks-${CONFIGURATION}-output-files.xcfilelist",
			);
			runOnlyForDeploymentPostprocessing = 0;
			shellPath = /bin/sh;
			shellScript = "\"${PODS_ROOT}/Target Support Files/Pods-UnitTests/Pods-UnitTests-frameworks.sh\"\n";
			showEnvVarsInLog = 0;
		};
		D4A56648BF87798DA8D53240 /* [CP] Check Pods Manifest.lock */ = {
			isa = PBXShellScriptBuildPhase;
			buildActionMask = 2147483647;
			files = (
			);
			inputFileListPaths = (
			);
			inputPaths = (
				"${PODS_PODFILE_DIR_PATH}/Podfile.lock",
				"${PODS_ROOT}/Manifest.lock",
			);
			name = "[CP] Check Pods Manifest.lock";
			outputFileListPaths = (
			);
			outputPaths = (
				"$(DERIVED_FILE_DIR)/Pods-Planetary-checkManifestLockResult.txt",
			);
			runOnlyForDeploymentPostprocessing = 0;
			shellPath = /bin/sh;
			shellScript = "diff \"${PODS_PODFILE_DIR_PATH}/Podfile.lock\" \"${PODS_ROOT}/Manifest.lock\" > /dev/null\nif [ $? != 0 ] ; then\n    # print error to STDERR\n    echo \"error: The sandbox is not in sync with the Podfile.lock. Run 'pod install' or update your CocoaPods installation.\" >&2\n    exit 1\nfi\n# This output is used by Xcode 'outputs' to avoid re-running this script phase.\necho \"SUCCESS\" > \"${SCRIPT_OUTPUT_FILE_0}\"\n";
			showEnvVarsInLog = 0;
		};
		F03FDAAC62494C507A69A807 /* [CP] Embed Pods Frameworks */ = {
			isa = PBXShellScriptBuildPhase;
			buildActionMask = 2147483647;
			files = (
			);
			inputFileListPaths = (
				"${PODS_ROOT}/Target Support Files/Pods-Planetary/Pods-Planetary-frameworks-${CONFIGURATION}-input-files.xcfilelist",
			);
			name = "[CP] Embed Pods Frameworks";
			outputFileListPaths = (
				"${PODS_ROOT}/Target Support Files/Pods-Planetary/Pods-Planetary-frameworks-${CONFIGURATION}-output-files.xcfilelist",
			);
			runOnlyForDeploymentPostprocessing = 0;
			shellPath = /bin/sh;
			shellScript = "\"${PODS_ROOT}/Target Support Files/Pods-Planetary/Pods-Planetary-frameworks.sh\"\n";
			showEnvVarsInLog = 0;
		};
/* End PBXShellScriptBuildPhase section */

/* Begin PBXSourcesBuildPhase section */
		0A3880142475BB4500777843 /* Sources */ = {
			isa = PBXSourcesBuildPhase;
			buildActionMask = 2147483647;
			files = (
				23EF5A9C249CDCF900469977 /* BlocksAPIService.swift in Sources */,
				23EF5AAB249D177F00469977 /* BlockedAPI.swift in Sources */,
				2358695E24A0FB4A00F4FC1D /* Dictionary+Transform.swift in Sources */,
				2358696024A0FB8600F4FC1D /* MIMEType.swift in Sources */,
				2358695C24A0FB1200F4FC1D /* URLResponse+APIError.swift in Sources */,
				23EF5AB0249D185E00469977 /* BearerBlockedAPI.swift in Sources */,
				0ABCBCA6247708000009036D /* NetworkKey.swift in Sources */,
				2358695824A0FAA200F4FC1D /* API.swift in Sources */,
				0ABCBCA7247708140009036D /* Environment.swift in Sources */,
				0A38801B2475BB4500777843 /* UITests.swift in Sources */,
				0ABCBCA82477084F0009036D /* Bundle+Current.swift in Sources */,
				23EF5AA1249CDD5400469977 /* TokenStore.swift in Sources */,
				2358696124A0FB9000F4FC1D /* URLRequest+APIHeaders.swift in Sources */,
				2358695D24A0FB3500F4FC1D /* Dictionary+JSONSerialization.swift in Sources */,
				23EF5AA6249CE69900469977 /* NullBlocksAPI.swift in Sources */,
				2358695F24A0FB6500F4FC1D /* Date+ISO8601.swift in Sources */,
				2358695924A0FAE800F4FC1D /* APIError.swift in Sources */,
			);
			runOnlyForDeploymentPostprocessing = 0;
		};
		5308168121C46A52005C48ED /* Sources */ = {
			isa = PBXSourcesBuildPhase;
			buildActionMask = 2147483647;
			files = (
				0ABCA9022437BF4A00D7F39C /* String+Markdown.swift in Sources */,
				237D057E23351E4600973D63 /* Hashtag.swift in Sources */,
				53211CED22852216007FB785 /* AppConfigurationTests.swift in Sources */,
				53EE01FC220503C400DFDF16 /* Secret.swift in Sources */,
				0ABCA90A2437C22400D7F39C /* MarkdownTests.swift in Sources */,
				0AF9966E24D8A232001113BE /* Report.swift in Sources */,
				2346ECB522141DAD009A94CB /* KeyValues.swift in Sources */,
				0A64A80E24734CD8009A5EBF /* AnalyticsService+Debug.swift in Sources */,
				535CD37D2267DB4E0039BCF2 /* LogService.swift in Sources */,
				0A3880392475D18E00777843 /* PubAPIService.swift in Sources */,
				237D057B2335139700973D63 /* Bot+Publish.swift in Sources */,
				53AD3FEA227769F2005228F9 /* Thread+Assert.swift in Sources */,
				53B4F5FD22B8732800027C6A /* NSAttributedString+Markdownable.swift in Sources */,
				5369D2AF220CF39E00A65622 /* Data+JSON.swift in Sources */,
				530F018822DAD5D8007EBAE2 /* Date+Random.swift in Sources */,
				0ACE91AC243D74AF00EFB4E9 /* ViewDatabaseError.swift in Sources */,
				23EF5A9B249CDCF900469977 /* BlocksAPIService.swift in Sources */,
				53211CF0228522B2007FB785 /* FakeBot.swift in Sources */,
				53E29CE122D80427008A2CB1 /* Hashtag+NSAttributedString.swift in Sources */,
				0A64A83924735392009A5EBF /* PushAPIService.swift in Sources */,
				53C2B13C2295BC940018D0A8 /* Keychain.swift in Sources */,
				230242892372C8870091BBCA /* NSNotification+Bot.swift in Sources */,
				0ACE919C243D599E00EFB4E9 /* NullMarkdownStyler.swift in Sources */,
				533EDBF52389BDD4008B3565 /* UIColor+Hex.swift in Sources */,
				530F018B22DADCF7007EBAE2 /* Date+OlderThan.swift in Sources */,
				2394616123A25A9A008F552C /* AnalyticsService+Bot.swift in Sources */,
				5316E96721FFED620053832E /* About.swift in Sources */,
				0A65A636244DEFFB004C48C8 /* NullSupport.swift in Sources */,
				53EE01F62204FFC400DFDF16 /* SecretTests.swift in Sources */,
				53B4F5F422B73FD000027C6A /* About+NSMutableAttributedString.swift in Sources */,
				8DB041FD234FA994006AC35B /* Identity+Bot.swift in Sources */,
				53BD748D233191000060E47E /* DateTests.swift in Sources */,
				53C2B1322295A9CB0018D0A8 /* AnalyticsEnums.swift in Sources */,
				23EF5AAF249D185E00469977 /* BearerBlockedAPI.swift in Sources */,
				531A8A5121FA622900D5C8C0 /* Bundle+Current.swift in Sources */,
				0ACE91A0243D73DC00EFB4E9 /* BotError+LocalizedError.swift in Sources */,
				53E26C5B23039631009240B2 /* Dictionary+Transform.swift in Sources */,
				0A3880092475AAE000777843 /* PushAPI.swift in Sources */,
				0A3880282475BD6A00777843 /* AnalyticsService+AppDelegate.swift in Sources */,
				0ACE91A8243D748700EFB4E9 /* GoBotError+LocalizedError.swift in Sources */,
				2358696224A0FB9100F4FC1D /* URLRequest+APIHeaders.swift in Sources */,
				53211CEF228522A0007FB785 /* Bots.swift in Sources */,
				53E29CCB22D292A3008A2CB1 /* String+Whitespace.swift in Sources */,
				533EDBF62389BDD4008B3565 /* UIImage+AverageColor.swift in Sources */,
				533DAFA5223AD2D600229EB3 /* XCTest+Test.swift in Sources */,
				535CD3802267F5F90039BCF2 /* ContentCodable.swift in Sources */,
				53E29CE022D80424008A2CB1 /* Hashtag+String.swift in Sources */,
				0A64A84024735520009A5EBF /* NullPushAPI.swift in Sources */,
				23EF5AAA249D177F00469977 /* BlockedAPI.swift in Sources */,
				53E26C5E23045D34009240B2 /* Data+Person.swift in Sources */,
				23C7A47922748E8700F02311 /* URL+Identifier.swift in Sources */,
				23448C20235F07ED00F6E484 /* GoBotTests.swift in Sources */,
				53B4F5FA22B8602F00027C6A /* Mention+NSAttributedString.swift in Sources */,
				0A64A843247355ED009A5EBF /* Log+API.swift in Sources */,
				0A64A84824735717009A5EBF /* PhoneVerificationAPIService.swift in Sources */,
				535754F722692B59002A6989 /* BotError.swift in Sources */,
				53211CEE22852285007FB785 /* AppConfiguration.swift in Sources */,
				53C2B1312295A9910018D0A8 /* AnalyticsService.swift in Sources */,
				533EDBEC2385F97D008B3565 /* DictionaryCache.swift in Sources */,
				53AD3FEC22776A4C005228F9 /* Date+millisecs.swift in Sources */,
				23E8806022F894650074D399 /* Collection+RandomSample.swift in Sources */,
				53631EF623A9A93F009C6999 /* Blob+String.swift in Sources */,
				0A387FFC2474E65300777843 /* PhoneVerificationAPI.swift in Sources */,
				53C2B1352295AC040018D0A8 /* AppConfiguration+Data.swift in Sources */,
				53E29CCA22D29295008A2CB1 /* Array+SafeSubscript.swift in Sources */,
				2346ECB8221420E1009A94CB /* GoBot.swift in Sources */,
				53B4F60022B9E4F200027C6A /* Abouts.swift in Sources */,
				23C744552200B12200FB554A /* Profile.swift in Sources */,
				237D057C2335149100973D63 /* Blob+UIImage.swift in Sources */,
				2358695B24A0FB1100F4FC1D /* URLResponse+APIError.swift in Sources */,
				53CF2A4D22026B1700F0A2CC /* Image.swift in Sources */,
				0A38800F2475ACF000777843 /* PubAPI.swift in Sources */,
				533EDBE92385F7E7008B3565 /* Cache.swift in Sources */,
				5336611422D9669E00100707 /* UIColor+Random.swift in Sources */,
				0A4870F82492C05D00BCD063 /* AsynchronousBlockOperation.swift in Sources */,
				5336611522D9669E00100707 /* UIColor+UIImage.swift in Sources */,
				2388897D22086A650030CB92 /* GoBotInternal.swift in Sources */,
				53E29CE422D8E423008A2CB1 /* AttributedStringTests.swift in Sources */,
				0ABCA8F12435551000D7F39C /* CrashReportingService.swift in Sources */,
				2358695724A0FAA200F4FC1D /* API.swift in Sources */,
				53362F6E2209F754007264CB /* NetworkKeyTests.swift in Sources */,
				0A3880262475BD3D00777843 /* Analytics.swift in Sources */,
				2356500D2369C6CB00C3DBC0 /* DropContentRequest.swift in Sources */,
				236BCB7222689406006DF05B /* Address.swift in Sources */,
				53C2B13D2295BCC10018D0A8 /* Bundle+Version.swift in Sources */,
				53C2B1362295ACFE0018D0A8 /* AppConfiguration+Keychain.swift in Sources */,
				5308168821C46A53005C48ED /* IdentifierTests.swift in Sources */,
				531A8A4A21FA3C6400D5C8C0 /* KeyValue.swift in Sources */,
				23C7445A2200B13F00FB554A /* Contact.swift in Sources */,
				2346ECB422141D9E009A94CB /* Bot.swift in Sources */,
				5316E95F21FFEB130053832E /* Post.swift in Sources */,
				0A64A80C24734CD5009A5EBF /* AnalyticsService+Conversions.swift in Sources */,
				5336611622D96AD500100707 /* Dictionary+JSONSerialization.swift in Sources */,
				533D0A692389BEE400E5A374 /* ColorTests.swift in Sources */,
				531A8A4921FA382400D5C8C0 /* Mention.swift in Sources */,
				0AD00E7723FC5FA9006BF017 /* Environment.swift in Sources */,
				53E29CCE22D2974B008A2CB1 /* String+HashtagSubstrings.swift in Sources */,
				0ACE91A4243D741300EFB4E9 /* GoBotError.swift in Sources */,
				0A65A632244DEFBF004C48C8 /* SupportService.swift in Sources */,
				5369D2B0220CF57800A65622 /* UserDefaults+Debug.swift in Sources */,
				531A8A4321F8358600D5C8C0 /* Identifier.swift in Sources */,
				238ED6B2232282D600E054A3 /* Blob.swift in Sources */,
				535754F522692B29002A6989 /* ContentType.swift in Sources */,
				53EAB394239ABA2200DF5530 /* BlobCache.swift in Sources */,
				0ABCA8FB2436B08900D7F39C /* APIError.swift in Sources */,
				2388897C220868B70030CB92 /* ViewDatabase.swift in Sources */,
				531A8A4721FA36A600D5C8C0 /* ContentTests.swift in Sources */,
				5316E96121FFED2E0053832E /* Vote.swift in Sources */,
				0ABCA9082437C16200D7F39C /* NSAttributedString+Markdown.swift in Sources */,
				53EE01FB2205035800DFDF16 /* XCTestCase+JSON.swift in Sources */,
				23CA4B93232291E1005B35E8 /* UITextView+NSMutableAttributedString.swift in Sources */,
				23E880B522857F8700486AD0 /* EnocdeJSONtest.swift in Sources */,
				53211CE522838107007FB785 /* UIImage+Resize.swift in Sources */,
				23888979220867DB0030CB92 /* FeedFill.swift in Sources */,
				53211CE622838121007FB785 /* Image+UIImage.swift in Sources */,
				53362F6F2209F8D5007264CB /* NetworkKey.swift in Sources */,
				0A64A852247357B6009A5EBF /* NullPhoneVerificationAPI.swift in Sources */,
				53E26C5F23045D4C009240B2 /* Person.swift in Sources */,
				0A3880232475BCE200777843 /* CrashReporting.swift in Sources */,
				0A4870F92492C06400BCD063 /* AsynchronousOperation.swift in Sources */,
				531A8A4821FA37B000D5C8C0 /* Content.swift in Sources */,
				0A64A84D24735766009A5EBF /* PhoneVerificationResponse.swift in Sources */,
				0A64A80A24734CD2009A5EBF /* AnalyticsService+UI.swift in Sources */,
				0A38800224759F4A00777843 /* Support.swift in Sources */,
				0ABCA8EF243554D000D7F39C /* NullCrashReporting.swift in Sources */,
				2343F1CD245851E5008D7ECE /* DispatchQueue+Deduped.swift in Sources */,
				2343E7802326953F00E0B6F5 /* Post+Blob.swift in Sources */,
				535754F622692B4B002A6989 /* BotStatistics.swift in Sources */,
				53AD3FEB22776A3C005228F9 /* Value.swift in Sources */,
				53E26C58230382DC009240B2 /* Date+ISO8601.swift in Sources */,
				53B4F5F722B85DE300027C6A /* Markdownable.swift in Sources */,
				23CA4B92232291C1005B35E8 /* Blob+NSAttributedString.swift in Sources */,
				23EF5AA5249CE69900469977 /* NullBlocksAPI.swift in Sources */,
				53211CE722838137007FB785 /* MIMEType.swift in Sources */,
				0ABCA8F724366CC900D7F39C /* AppError.swift in Sources */,
				533EDBE82385F7CD008B3565 /* CacheTests.swift in Sources */,
				2370620823CFC53C0070712C /* GoBotReproductionHelper.swift in Sources */,
				23EF5AA0249CDD5400469977 /* TokenStore.swift in Sources */,
				5319258522F9E63900B44FA3 /* Date+Elapsed.swift in Sources */,
				0A64A82D24735169009A5EBF /* NullPubAPI.swift in Sources */,
				0A7C5D5324EEDD27005E5035 /* Star.swift in Sources */,
				238793E4246EC34D00C9AD36 /* RepeatingTimer.swift in Sources */,
				5314EF6622EA2B180065D02A /* NullLog.swift in Sources */,
				2367615B2450681800A97140 /* ViewDatabase+Pagination.swift in Sources */,
				53C2B1302295A9800018D0A8 /* NullAnalytics.swift in Sources */,
			);
			runOnlyForDeploymentPostprocessing = 0;
		};
		5308168D21C46A6E005C48ED /* Sources */ = {
			isa = PBXSourcesBuildPhase;
			buildActionMask = 2147483647;
			files = (
				23EF5AA9249D177F00469977 /* BlockedAPI.swift in Sources */,
				5314EF6E22EA2BC20065D02A /* Image+UIImage.swift in Sources */,
				533EDBDB23844A71008B3565 /* Onboarding+AppConfiguration.swift in Sources */,
				23EF5A9A249CDCF900469977 /* BlocksAPIService.swift in Sources */,
				0ABCA8F624366CC800D7F39C /* AppError.swift in Sources */,
				53E26C63230461E0009240B2 /* Dictionary+Transform.swift in Sources */,
				5314EF4B22EA289F0065D02A /* KeyValue.swift in Sources */,
				5314EF3C22EA27920065D02A /* NetworkKey.swift in Sources */,
				2394616523A262F0008F552C /* AnalyticsService.swift in Sources */,
				0A3880272475BD6A00777843 /* AnalyticsService+AppDelegate.swift in Sources */,
				0A64A8322473520B009A5EBF /* AnalyticsService+Offboarding.swift in Sources */,
				0A65A631244DEFBF004C48C8 /* SupportService.swift in Sources */,
				5314EF5322EA28FC0065D02A /* GoBot.swift in Sources */,
				5314EF5922EA295C0065D02A /* FakeBot.swift in Sources */,
				5314EF4F22EA28C80065D02A /* String+Whitespace.swift in Sources */,
				5314EF4722EA28820065D02A /* BotError.swift in Sources */,
				0A38800124759F4A00777843 /* Support.swift in Sources */,
				5314EF6922EA2B3E0065D02A /* Data+JSON.swift in Sources */,
				5314EF5D22EA29D70065D02A /* Bundle+Current.swift in Sources */,
				238793E5246EC34F00C9AD36 /* RepeatingTimer.swift in Sources */,
				5314EF5522EA29210065D02A /* Address.swift in Sources */,
				5314EF7322EA34B60065D02A /* String+PhoneNumberKit.swift in Sources */,
				2302428A2372C88C0091BBCA /* NSNotification+Bot.swift in Sources */,
				5314EF4922EA28920065D02A /* KeyValues.swift in Sources */,
				0ACE919F243D73DB00EFB4E9 /* BotError+LocalizedError.swift in Sources */,
				5314EF6022EA2A670065D02A /* AppConfiguration+Data.swift in Sources */,
				5314EF4622EA287C0065D02A /* Vote.swift in Sources */,
				5314EF7C22EA358F0065D02A /* Dictionary+JSONSerialization.swift in Sources */,
				5314EF5F22EA2A240065D02A /* Keychain.swift in Sources */,
				5314EF6B22EA2B730065D02A /* Hashtag+String.swift in Sources */,
				0AF9966D24D8A232001113BE /* Report.swift in Sources */,
				0A64A80924734CD2009A5EBF /* AnalyticsService+UI.swift in Sources */,
				0A3880082475AAE000777843 /* PushAPI.swift in Sources */,
				2383DDA822F0FA5100D9E47C /* Onboarding+Follow.swift in Sources */,
				23E8805F22F894650074D399 /* Collection+RandomSample.swift in Sources */,
				2394616323A262B5008F552C /* Log+API.swift in Sources */,
				5314EF6522EA2B080065D02A /* NullLog.swift in Sources */,
				5314EF4D22EA28B60065D02A /* Value.swift in Sources */,
				5314EF5422EA290A0065D02A /* Mention.swift in Sources */,
				53E26C6123046054009240B2 /* VerseAPITests.swift in Sources */,
				0A38803A2475D18F00777843 /* PubAPIService.swift in Sources */,
				53E26C64230462D4009240B2 /* Date+ISO8601.swift in Sources */,
				2343F1CC245851E5008D7ECE /* DispatchQueue+Deduped.swift in Sources */,
				0A3880342475CD3E00777843 /* VersePubAPI.swift in Sources */,
				5314EF6F22EA2BE10065D02A /* MIMEType.swift in Sources */,
				0AD00E7523FC5FA9006BF017 /* Environment.swift in Sources */,
				5314EF5022EA28D00065D02A /* Bots.swift in Sources */,
				0A64A80D24734CD7009A5EBF /* AnalyticsService+Debug.swift in Sources */,
				0A64A82F2473516C009A5EBF /* NullPubAPI.swift in Sources */,
				0ACE91A7243D748600EFB4E9 /* GoBotError+LocalizedError.swift in Sources */,
				0ABCA8EE243554D000D7F39C /* NullCrashReporting.swift in Sources */,
				53EAB396239AC1D400DF5530 /* UIColor+Hex.swift in Sources */,
				0A64A851247357B6009A5EBF /* NullPhoneVerificationAPI.swift in Sources */,
				23EF5AAE249D185E00469977 /* BearerBlockedAPI.swift in Sources */,
				5314EF4422EA28700065D02A /* Post.swift in Sources */,
				5314EF4122EA27CC0065D02A /* About.swift in Sources */,
				8DB041FE234FAA48006AC35B /* Identity+Bot.swift in Sources */,
				5314EF5B22EA29AA0065D02A /* Mention+NSAttributedString.swift in Sources */,
				5314EF4322EA286C0065D02A /* Contact.swift in Sources */,
				5314EF6722EA2B290065D02A /* LogService.swift in Sources */,
				5314EF4C22EA28A40065D02A /* BotStatistics.swift in Sources */,
				5314EF6D22EA2BA90065D02A /* Image.swift in Sources */,
				5314EF5622EA292A0065D02A /* Markdownable.swift in Sources */,
				5314EF3D22EA27980065D02A /* Secret.swift in Sources */,
				0A38800E2475ACF000777843 /* PubAPI.swift in Sources */,
				5314EF7122EA34160065D02A /* Date+Random.swift in Sources */,
				2358695A24A0FB1000F4FC1D /* URLResponse+APIError.swift in Sources */,
				0A387FFB2474E65300777843 /* PhoneVerificationAPI.swift in Sources */,
				0A64A84724735717009A5EBF /* PhoneVerificationAPIService.swift in Sources */,
				2367615A2450681800A97140 /* ViewDatabase+Pagination.swift in Sources */,
				5314EF3B22EA27840065D02A /* AppConfiguration.swift in Sources */,
				5314EF6A22EA2B460065D02A /* Hashtag+NSAttributedString.swift in Sources */,
				5314EF7D22EA35A60065D02A /* XCTest+Test.swift in Sources */,
				2358695624A0FAA100F4FC1D /* API.swift in Sources */,
				0ACE91AB243D74AF00EFB4E9 /* ViewDatabaseError.swift in Sources */,
				0A64A83F24735520009A5EBF /* NullPushAPI.swift in Sources */,
				0ABCA9042437BF4D00D7F39C /* String+Markdown.swift in Sources */,
				5314EF5822EA293D0065D02A /* ViewDatabase.swift in Sources */,
				2356500C2369C6CB00C3DBC0 /* DropContentRequest.swift in Sources */,
				533EDBDC23844A91008B3565 /* Onboarding+Status.swift in Sources */,
				2358696324A0FB9200F4FC1D /* URLRequest+APIHeaders.swift in Sources */,
				5308169421C46A6E005C48ED /* OnboardingTests.swift in Sources */,
				5314EF5722EA29330065D02A /* GoBotInternal.swift in Sources */,
				0A64A83824735392009A5EBF /* PushAPIService.swift in Sources */,
				5314EF5C22EA29BA0065D02A /* NSAttributedString+Markdownable.swift in Sources */,
				23EF5AA4249CE69900469977 /* NullBlocksAPI.swift in Sources */,
				237D057D2335149200973D63 /* Blob+UIImage.swift in Sources */,
				5314EF5222EA28F50065D02A /* Content.swift in Sources */,
				5314EF5122EA28E60065D02A /* AppConfiguration+Keychain.swift in Sources */,
				0A65A635244DEFFA004C48C8 /* NullSupport.swift in Sources */,
				2380CE91238D32A700E9D3F7 /* BlockedTests.swift in Sources */,
				0A64A82024734E1D009A5EBF /* AnalyticsService+Onboarding.swift in Sources */,
				53EAB395239AC1C100DF5530 /* UIImage+AverageColor.swift in Sources */,
				5314EF4A22EA28980065D02A /* Hashtag.swift in Sources */,
				2394616023A25A99008F552C /* AnalyticsService+Bot.swift in Sources */,
				5314EF6822EA2B380065D02A /* UIImage+Resize.swift in Sources */,
				2394616423A262DC008F552C /* NullAnalytics.swift in Sources */,
				5314EF4022EA27C50065D02A /* ContentCodable.swift in Sources */,
				0A3880222475BCE200777843 /* CrashReporting.swift in Sources */,
				5314EF7722EA34F90065D02A /* Person.swift in Sources */,
				53E26C62230461D2009240B2 /* Data+Person.swift in Sources */,
				0A3880252475BD3D00777843 /* Analytics.swift in Sources */,
				5314EF5E22EA29E40065D02A /* Date+millisecs.swift in Sources */,
				0ACE919B243D599E00EFB4E9 /* NullMarkdownStyler.swift in Sources */,
				5314EF7422EA34BC0065D02A /* String+IsValid.swift in Sources */,
				533DC01A2331951400C8472F /* Blob.swift in Sources */,
				0ACE91A3243D741200EFB4E9 /* GoBotError.swift in Sources */,
				5314EF3F22EA27AF0065D02A /* Identifier.swift in Sources */,
				5314EF7E22EA35A60065D02A /* XCTestCase+JSON.swift in Sources */,
				5314EF3E22EA279F0065D02A /* Bot.swift in Sources */,
				5314EF7022EA2F140065D02A /* Onboarding.swift in Sources */,
				23EF5A9F249CDD5400469977 /* TokenStore.swift in Sources */,
				5314EF6C22EA2B9B0065D02A /* String+HashtagSubstrings.swift in Sources */,
				0A3880292475BD8F00777843 /* OnboardingStep.swift in Sources */,
				230F4FD222F8729700F93B14 /* TestAPI.swift in Sources */,
				0A64A80B24734CD5009A5EBF /* AnalyticsService+Conversions.swift in Sources */,
				0ABCA8F02435550F00D7F39C /* CrashReportingService.swift in Sources */,
				5314EF5A22EA298D0065D02A /* Thread+Assert.swift in Sources */,
				2D7FE7E6258D076400356677 /* PostHogAnalytics.swift in Sources */,
				0ABCA9072437C16100D7F39C /* NSAttributedString+Markdown.swift in Sources */,
				536255CF23AAAA30001007D0 /* AnalyticsEnums.swift in Sources */,
				5314EF7222EA34230065D02A /* Date+OlderThan.swift in Sources */,
				5314EF4222EA28640065D02A /* ContentType.swift in Sources */,
				0ABCA8FA243676A500D7F39C /* APIError.swift in Sources */,
				0A64A84C24735766009A5EBF /* PhoneVerificationResponse.swift in Sources */,
				0A7C5D5524EEDD4B005E5035 /* Star.swift in Sources */,
			);
			runOnlyForDeploymentPostprocessing = 0;
		};
		5344D82721C4649700704A34 /* Sources */ = {
			isa = PBXSourcesBuildPhase;
			buildActionMask = 2147483647;
			files = (
				530F018322DA7A06007EBAE2 /* Mention+NSAttributedString.swift in Sources */,
				23C744392200B12000FB554A /* Bot.swift in Sources */,
				0A387FFE2474E67900777843 /* NullPhoneVerificationAPI.swift in Sources */,
				539FD4C522C3D6CC005A4DF2 /* String+Whitespace.swift in Sources */,
				531B92BB22CD1383005D5255 /* NSMutableAttributedString+Attributes.swift in Sources */,
				5369D2AA220BAFC600A65622 /* KeyValues.swift in Sources */,
				0AF9966C24D8A0B6001113BE /* Report.swift in Sources */,
				531B92B322CAC25C005D5255 /* UITextView+Verse.swift in Sources */,
				0ABCA9012437BF3400D7F39C /* String+Markdown.swift in Sources */,
				53E26C5D23045D19009240B2 /* Data+Person.swift in Sources */,
				532751D32224A0CD0026500F /* ContentViewController.swift in Sources */,
				536255D323AAC8AD001007D0 /* AnalyticsService+AppDelegate.swift in Sources */,
				0AAF8C4725C704B500FD8D0F /* UnfollowOperation.swift in Sources */,
				0AF2DEEE247C3EE6003F457D /* Hashtag+Link.swift in Sources */,
				5396A6232244356600C57A4B /* Layout+ContentView.swift in Sources */,
				8D9143F7230C5F4E0075BC8A /* Text.swift in Sources */,
				53E26C4C230223F8009240B2 /* AppController+Push.swift in Sources */,
				530F01B422E0D3E7007EBAE2 /* TitledToggle.swift in Sources */,
				53AD3FD1226F736A005228F9 /* UIViewTapGesture.swift in Sources */,
				532751CF222495940026500F /* AboutViewController.swift in Sources */,
				530F018D22DCE78A007EBAE2 /* String+PhoneNumberKit.swift in Sources */,
				533EDBE42385F3B1008B3565 /* Cache.swift in Sources */,
				8D8A7B19231995670087895B /* PostHeaderView.swift in Sources */,
				23C744402200B12000FB554A /* Profile.swift in Sources */,
				53AD3FDF22721AC2005228F9 /* Tappable.swift in Sources */,
				0A7C5D5224EEC21C005E5035 /* MissionControlCenter.swift in Sources */,
				531A8A5021FA622900D5C8C0 /* Bundle+Current.swift in Sources */,
				0AF9E09C2462338800910575 /* KeyValuePaginatedTableViewDelegate.swift in Sources */,
				536255D823AB16E8001007D0 /* SnowView.swift in Sources */,
				53211CD82281D587007FB785 /* EditValueView.swift in Sources */,
				53E29CC622D13272008A2CB1 /* ChannelViewController.swift in Sources */,
				5374DF4021E9ADFE00956122 /* AppController.swift in Sources */,
				53C966E4236D074700E70689 /* Bot+Blobs.swift in Sources */,
				0ACA5746243D1A20001C5E37 /* UIFont+Tracking.swift in Sources */,
				0A07AB1E242522CE00EFD47F /* CrashReportingService.swift in Sources */,
				8DC4238F236CA68100BA7769 /* PeerConnectionAnimation.swift in Sources */,
				0ABCA8FF2436B48E00D7F39C /* AppError+LocalizedError.swift in Sources */,
				5319258222F3B13600B44FA3 /* AvatarImageView.swift in Sources */,
				53EAB3912398692000DF5530 /* AvatarStackView.swift in Sources */,
				535B6A10237362AE008C248E /* BlockedUsersViewController.swift in Sources */,
				8D74DE012335601F003C284B /* UIViewController+NavigationItems.swift in Sources */,
				0A64A82824734F00009A5EBF /* VersePubAPI.swift in Sources */,
				539FD4AF22C19B9F005A4DF2 /* AboutsMenu.swift in Sources */,
				53C9FA2F22FCF64700EAC35F /* SettingsViewController.swift in Sources */,
				5396A633224836E800C57A4B /* UIColor+Hex.swift in Sources */,
				5396A61F224429C700C57A4B /* LogService.swift in Sources */,
				1B5DB7D024AE5C8E008DCB81 /* FollowerTableViewController.swift in Sources */,
				1B5DB7CC24AC01DA008DCB81 /* StatisticsOperation.swift in Sources */,
				0ABCA8ED243553CF00D7F39C /* BugsnagCrashReporting.swift in Sources */,
				53E341FC224FF87D002BB5F4 /* NewPostViewController.swift in Sources */,
				0A387FF52474E10400777843 /* NullAnalytics.swift in Sources */,
				0A38800424759F8100777843 /* NullSupport.swift in Sources */,
				5319257E22F286FC00B44FA3 /* URL+Verse.swift in Sources */,
				2D009BF924550868001351CB /* EveryoneViewController.swift in Sources */,
				0ACE91A2243D740C00EFB4E9 /* GoBotError.swift in Sources */,
				539FD4C822C43FC8005A4DF2 /* ImageButton.swift in Sources */,
				5314EF8122EA54540065D02A /* AnalyticsService+Onboarding.swift in Sources */,
				53D8FF95236946D300EF986F /* PeersView.swift in Sources */,
				0AF9E0AC246B23F900910575 /* ExitOperation.swift in Sources */,
				0ABCA9062437C12C00D7F39C /* NSAttributedString+Markdown.swift in Sources */,
				5314EF6222EA2AA40065D02A /* OSLog.swift in Sources */,
				0A3880072475AAE000777843 /* PushAPI.swift in Sources */,
				53569F3323A85DB400DA291D /* PostTextCache.swift in Sources */,
				535B6A0C237243E4008C248E /* UINavigationController+Remove.swift in Sources */,
				5396A6352248377900C57A4B /* UIColor+Verse.swift in Sources */,
				53C2B1342295AC000018D0A8 /* AppConfiguration+Data.swift in Sources */,
				53E26C5A23039597009240B2 /* Dictionary+Transform.swift in Sources */,
				530F01AC22DEAE6F007EBAE2 /* BioOnboardingStep.swift in Sources */,
				0ABCA8F92436769400D7F39C /* APIError.swift in Sources */,
				535CD37F2267F2C60039BCF2 /* ContentCodable.swift in Sources */,
				539FD4CB22C586CC005A4DF2 /* ReplyTextView.swift in Sources */,
				53D66629222A55D20001D9BB /* MixpanelAnalytics.swift in Sources */,
				536255D123AAC5F0001007D0 /* AppDelegate+Background.swift in Sources */,
				531EC40A230EF2DA001A25AD /* PreviewSettingsViewController.swift in Sources */,
				5349E4AE23514CC000E21053 /* UINavigationBar+Verse.swift in Sources */,
				531587B0229F1E5F0004E2B1 /* Onboarding+Verify.swift in Sources */,
				530F01B022DF8D63007EBAE2 /* BenefitsOnboardingStep.swift in Sources */,
				0ABCA8F524366B9700D7F39C /* AppError.swift in Sources */,
				53E26C6B23062B10009240B2 /* Layout+Center.swift in Sources */,
				53211CE222836666007FB785 /* MIMEType.swift in Sources */,
				0AC10DE6246DBDDD00CCA22A /* KnownPubsTableViewDataSource.swift in Sources */,
				5306F770228E65240058D67A /* RepeatingTimer.swift in Sources */,
				5396A62F2245A50300C57A4B /* LaunchViewController.swift in Sources */,
				5376FADF228CF83A00411F5B /* Saveable.swift in Sources */,
				0A387FFA2474E65300777843 /* PhoneVerificationAPI.swift in Sources */,
				5396A6212244312400C57A4B /* UIEdgeInsets+Layout.swift in Sources */,
				0A38800D2475ACF000777843 /* PubAPI.swift in Sources */,
				53211CD42280E1E1007FB785 /* EditAboutViewController.swift in Sources */,
				5336611322D965C700100707 /* UIColor+UIImage.swift in Sources */,
				2343F1CB245851E5008D7ECE /* DispatchQueue+Deduped.swift in Sources */,
				53B4F5FC22B8732800027C6A /* NSAttributedString+Markdownable.swift in Sources */,
				531B92B522CBDDAD005D5255 /* UIView+NSLayoutConstraint.swift in Sources */,
				53C422AD21C4769900A314AD /* DebugViewController.swift in Sources */,
				53375F7F231F12E400610932 /* UIViewController+UIAlertController.swift in Sources */,
				5396A62B22445BE900C57A4B /* AppConfiguration.swift in Sources */,
				5357BD7F23D15471005665AB /* AppDelegate+Repair.swift in Sources */,
				5315854B2363614100334863 /* Bot+AppConfiguration.swift in Sources */,
				23C744412200B12000FB554A /* Vote.swift in Sources */,
				530F019822DE87EB007EBAE2 /* PhotoConfirmOnboardingStep.swift in Sources */,
				0A387FF72474E45A00777843 /* CrashReporting.swift in Sources */,
				53EE01FF22051A1700DFDF16 /* Image.swift in Sources */,
				53631EEF23A941A7009C6999 /* NSAttributedString+Mutable.swift in Sources */,
				53E341FE224FF9EE002BB5F4 /* UIImage+Verse.swift in Sources */,
				2D16330E25C72D1B00E68CBE /* DirectoryOnboardingStep.swift in Sources */,
				53C9FA2C22FBBC3C00EAC35F /* NSAttributedString+FontColor.swift in Sources */,
				53A4763B23A3385A003814DC /* AnalyticsService+Offboarding.swift in Sources */,
				0AB736C024577CB4000190F8 /* LoginOperation.swift in Sources */,
				53EE01F12204C16800DFDF16 /* Post.swift in Sources */,
				53E341F6224D9FC7002BB5F4 /* AppController+URL.swift in Sources */,
				530F019122DCEC4E007EBAE2 /* OnboardingStep.swift in Sources */,
				2346ECB7221420E1009A94CB /* GoBot.swift in Sources */,
				530F01B622E0D930007EBAE2 /* JoinOnboardingStep.swift in Sources */,
				53B4F5E922B457FC00027C6A /* URLRequest+APIHeaders.swift in Sources */,
				5369D2A4220B596800A65622 /* Data+JSON.swift in Sources */,
				53AD3FE922775936005228F9 /* Thread+Assert.swift in Sources */,
				535754FD22694A4C002A6989 /* PostCellView.swift in Sources */,
				1B5DB7D224AE5F7F008DCB81 /* FollowingTableViewController.swift in Sources */,
				535B6A0A2372360F008C248E /* UIViewController+TopViewController.swift in Sources */,
				531B92C422CEAD25005D5255 /* PostReplyView.swift in Sources */,
				53A4763923A19D7D003814DC /* Offboarding.swift in Sources */,
				2D7FE7E5258D076400356677 /* PostHogAnalytics.swift in Sources */,
				5363A23422B058A5009154B7 /* URLResponse+APIError.swift in Sources */,
				536255DC23AC090D001007D0 /* RemoteNotificationUserInfo.swift in Sources */,
				53631EEA23A8704F009C6999 /* KeyValueTableViewDataSourcePrefetching.swift in Sources */,
				53E26C5023023074009240B2 /* UISwitch+Verse.swift in Sources */,
				53211CCE227BF068007FB785 /* Array+ElementsAtIndexes.swift in Sources */,
				0ABCA8FD2436B41300D7F39C /* APIError+LocalizedError.swift in Sources */,
				53211CCA227BA725007FB785 /* Array+SafeSubscript.swift in Sources */,
				533EDBED238603D8008B3565 /* BlobCache.swift in Sources */,
				8DE093D52344CA10009E505D /* RelationshipButton.swift in Sources */,
				1B32D378249AAA4800811DC9 /* SmallPostHeaderView.swift in Sources */,
				23EF5A99249CDCF900469977 /* BlocksAPIService.swift in Sources */,
				0ACE91A6243D742700EFB4E9 /* GoBotError+LocalizedError.swift in Sources */,
				0AF9E0A42465D7D000910575 /* ThreadReplyView.swift in Sources */,
				0A64A83C247353CE009A5EBF /* VersePushAPI.swift in Sources */,
				53EE01F42204F66200DFDF16 /* Secret.swift in Sources */,
				53B4F5FF22B9E4F200027C6A /* Abouts.swift in Sources */,
				5357BD7D23CFD0B9005665AB /* UserDefaults+AnalyticsService.swift in Sources */,
				2356500B2369C6CB00C3DBC0 /* DropContentRequest.swift in Sources */,
				53211CC8227B60EE007FB785 /* ContactsViewControllers.swift in Sources */,
				53033E9F2383322B004609F8 /* Onboarding+AppConfiguration.swift in Sources */,
				23C744342200B11900FB554A /* About.swift in Sources */,
				530F019E22DEAD84007EBAE2 /* BirthdateOnboardingStep.swift in Sources */,
				5396A631224823DD00C57A4B /* FeatureViewController.swift in Sources */,
				53B634B2221508B800400403 /* HomeViewController.swift in Sources */,
				53B5D9A0233534AE0024CF7A /* String+NSRange.swift in Sources */,
				539FD4BD22C2DACB005A4DF2 /* NSAttributedString+NSRange.swift in Sources */,
				53033E9A237F682F004609F8 /* ResumeOnboardingStep.swift in Sources */,
				53E341F8224DB1D8002BB5F4 /* BlobViewController.swift in Sources */,
				53FCAFDC22051C44009E9E82 /* Bundle+Version.swift in Sources */,
				530F01A622DEAE1E007EBAE2 /* BackupOnboardingStep.swift in Sources */,
				0A3880052475AAB200777843 /* NullPushAPI.swift in Sources */,
				2346ECBA22144D61009A94CB /* SimplePublishView.swift in Sources */,
				53E341F2224D9B9D002BB5F4 /* UIColor+Debug.swift in Sources */,
				23C7443D2200B12000FB554A /* KeyValue.swift in Sources */,
				1BA1FECE2432805C00FBD5E5 /* Identity+Link.swift in Sources */,
				53211CD0227C8F85007FB785 /* AboutCellView.swift in Sources */,
				53EE020022051B6200DFDF16 /* Identifier.swift in Sources */,
				0AF9E0A6246B149900910575 /* AnalyticsService+Debug.swift in Sources */,
				8D8105822346A9740029C72E /* Relationship.swift in Sources */,
				0AD8D631240EC38600D87A95 /* ManagePubsViewController.swift in Sources */,
				53211CDC228230D6007FB785 /* UIView+Round.swift in Sources */,
				53EAB39A239B106900DF5530 /* CachesViewController.swift in Sources */,
				53B634B6221627CC00400403 /* UIView+AutoLayout.swift in Sources */,
				53BD748823235A450060E47E /* Post+Blob.swift in Sources */,
				23C7443E2200B12000FB554A /* Mention.swift in Sources */,
				0AF9E0AA246B23C700910575 /* SuspendOperation.swift in Sources */,
				5319F06B234EDC8000F4D3C1 /* UIView+HeaderView.swift in Sources */,
				530AC93522051D5600B7F2F2 /* SecretViewController.swift in Sources */,
				23C744572200B13F00FB554A /* Contact.swift in Sources */,
				8DDA836F237CBE5A00B2A52C /* PostReplyDelegate+DataSource.swift in Sources */,
				8D18035D234F5E77004E30AA /* PillButton.swift in Sources */,
				530F019A22DE8F57007EBAE2 /* ImagePicker.swift in Sources */,
				5396A62722444A1500C57A4B /* BotViewController.swift in Sources */,
				532751D1222497A70026500F /* Bots.swift in Sources */,
				53E29CD222D40462008A2CB1 /* Bot+Publish.swift in Sources */,
				53B634B422150A4100400403 /* MainViewController.swift in Sources */,
				0A64A84624735717009A5EBF /* PhoneVerificationAPIService.swift in Sources */,
				8D768CEC2321A38800B6EC29 /* UIScreen+Sizes.swift in Sources */,
				0A1CA4C524E5D714006CAC43 /* FollowOperation.swift in Sources */,
				53631EF123A95E7B009C6999 /* NSAttributedString+Empty.swift in Sources */,
				533EDBF023861169008B3565 /* Caches.swift in Sources */,
				5357BD7B23CEB798005665AB /* DebugAnalyticsViewController.swift in Sources */,
				5336611122D965B300100707 /* UIColor+Random.swift in Sources */,
				8DA9567D230DA46C00A334EB /* UIButton+Text.swift in Sources */,
				53B4F5F122B7123900027C6A /* NotificationsViewController.swift in Sources */,
				53E29CD622D542B5008A2CB1 /* Dictionary+JSONSerialization.swift in Sources */,
				533EDBF22389B587008B3565 /* UIImage+AverageColor.swift in Sources */,
				0A78CCBC2416ABC80058959B /* AppDelegate+Reset.swift in Sources */,
				53375F812321757C00610932 /* GalleryView.swift in Sources */,
				531EC4102310C274001A25AD /* Blob+NSAttributedString.swift in Sources */,
				0A143A7B242E6714008745C6 /* AppDelegate+UniversalLink.swift in Sources */,
				0AE5EDBB25826FD7008BDA0C /* String+Emoji.swift in Sources */,
				53E26C5723037927009240B2 /* Date+ISO8601.swift in Sources */,
				5396A6252244358A00C57A4B /* UIView+Layout.swift in Sources */,
				53C966E2236D037000E70689 /* UIViewController+Report.swift in Sources */,
				0ACE919E243D734B00EFB4E9 /* BotError+LocalizedError.swift in Sources */,
				533F4051225E9E010060B4B9 /* DebugUIViewController.swift in Sources */,
				53AD3FD92270FF33005228F9 /* UITableView+TableHeaderView.swift in Sources */,
				1FFCEC6025646D12007BC13A /* PostTextEditorView.swift in Sources */,
				533EDBEB2385F8B6008B3565 /* DictionaryCache.swift in Sources */,
				535754F42268E248002A6989 /* ContentType.swift in Sources */,
				0A674A29253F3C4400698CF7 /* Draft.swift in Sources */,
				0AF2DEF0247D9DB4003F457D /* FloatingRefreshButton.swift in Sources */,
				53211CD62281D567007FB785 /* EditAboutView.swift in Sources */,
				8D6D2E64236387C800E7B0EC /* FollowCountView.swift in Sources */,
				53211CDA2281EB22007FB785 /* AppController+Progress.swift in Sources */,
				8D8A7B17231944030087895B /* CGSize+Square.swift in Sources */,
				0A1CA4CA24EB2353006CAC43 /* SendMissionOperation.swift in Sources */,
				0ACE91AA243D74A900EFB4E9 /* ViewDatabaseError.swift in Sources */,
				53B4F5F622B85BF200027C6A /* Markdownable.swift in Sources */,
				5357550322694BCC002A6989 /* AboutView.swift in Sources */,
				53E29CD822D7DF84008A2CB1 /* Hashtag.swift in Sources */,
				23EF5AA8249D177F00469977 /* BlockedAPI.swift in Sources */,
				530F01A422DEADFD007EBAE2 /* PhoneVerifyOnboardingStep.swift in Sources */,
				53B4F5F322B73E0000027C6A /* About+NSMutableAttributedString.swift in Sources */,
				53211CC6227B5A85007FB785 /* Layout+Separator.swift in Sources */,
				53C422BC21C477EC00A314AD /* NSObject+Classname.swift in Sources */,
				53AD3FE522735C7B005228F9 /* Value.swift in Sources */,
				5376FAE2228D005600411F5B /* UIBarButtonItem+Saveable.swift in Sources */,
				53631EF323A99CF0009C6999 /* NSAttributedString+Flatten.swift in Sources */,
				0A64A8552473585B009A5EBF /* AuthyPhoneVerificationAPI.swift in Sources */,
				2394335222708B8400D56B94 /* Date+millisecs.swift in Sources */,
				0A38800024759F4A00777843 /* Support.swift in Sources */,
				53E29CD422D4FBA2008A2CB1 /* OnboardingViewController.swift in Sources */,
				53E26C6D23062CD3009240B2 /* Layout+FillSuperview.swift in Sources */,
				531B92B722CD0E65005D5255 /* MentionTextViewDelegate.swift in Sources */,
				530F019622DE87CD007EBAE2 /* PhotoOnboardingStep.swift in Sources */,
				53AD3FD7226FC4B8005228F9 /* UITableView+Verse.swift in Sources */,
				53AD3FDD22712CE0005228F9 /* KeyValueTableViewDelegate.swift in Sources */,
				536255DE23AC4C46001007D0 /* UIViewController+Sync.swift in Sources */,
				23C7443B2200B12000FB554A /* Content.swift in Sources */,
				0AB736B924577451000190F8 /* RefreshOperation.swift in Sources */,
				0A56ABDF24E470A200D30649 /* RedeemInviteOperation.swift in Sources */,
				530F01B222DFCEED007EBAE2 /* String+IsValid.swift in Sources */,
				0AB736BE2457772B000190F8 /* SyncOperation.swift in Sources */,
				531EC4122310C9EE001A25AD /* Blob.swift in Sources */,
				535754FF22694AAA002A6989 /* UnsupportedView.swift in Sources */,
				53C2B1382295AE080018D0A8 /* Keychain.swift in Sources */,
				539FD4B122C19F66005A4DF2 /* UITextView+NSMutableAttributedString.swift in Sources */,
				53F1E56721E3C59C007EF3AD /* UIDevice+Localhost.swift in Sources */,
				0A64A84B24735766009A5EBF /* PhoneVerificationResponse.swift in Sources */,
				530F018F22DCEC08007EBAE2 /* OnboardingStepView.swift in Sources */,
				236761592450681800A97140 /* ViewDatabase+Pagination.swift in Sources */,
				53375F83232178DB00610932 /* UIPageControl+Verse.swift in Sources */,
				53BD748623232FB70060E47E /* Blob+UIImage.swift in Sources */,
				0A4870FF249801CD00BCD063 /* KeyValuePaginatedCollectionViewDataSource.swift in Sources */,
				53DF334E239F2A720017566D /* Log+API.swift in Sources */,
				53BD748A23289B3F0060E47E /* ImageGalleryView.swift in Sources */,
				8D9143F6230C5F4E0075BC8A /* Localizable.swift in Sources */,
				533F4053225FAD740060B4B9 /* UIScrollView+Default.swift in Sources */,
				53D66627222A55640001D9BB /* AnalyticsService.swift in Sources */,
				8DB04200235539F5006AC35B /* DirectoryViewController.swift in Sources */,
				233A8F8A220138F600CE01CE /* ViewDatabase.swift in Sources */,
				539208B4235A8413000A20C1 /* UIViewController+ApplicationWillEnterForeground.swift in Sources */,
				5344D82F21C4649700704A34 /* AppDelegate.swift in Sources */,
				53AD3FE72273AE21005228F9 /* ThreadViewController.swift in Sources */,
				0A38800B2475ACC300777843 /* NullPubAPI.swift in Sources */,
				53C422B621C476B000A314AD /* UserDefaults+Debug.swift in Sources */,
				539246DA22A82F9000D01EEC /* API.swift in Sources */,
				0AD00E7023FB3C02006BF017 /* Environment.swift in Sources */,
				8DB042022355ECC6006AC35B /* AboutTableViewDataSource.swift in Sources */,
				53E34200225000D4002BB5F4 /* UIViewController+Keyboard.swift in Sources */,
				23EF5AA3249CE69900469977 /* NullBlocksAPI.swift in Sources */,
				0AF9E09E246234BE00910575 /* PostReplyPaginatedDelegate+DataSource.swift in Sources */,
				5319258022F3A09C00B44FA3 /* NotificationCellView.swift in Sources */,
				8DE093DA234651D1009E505D /* EditPostButton.swift in Sources */,
				0A4871012498030800BCD063 /* PostCollectionViewCell.swift in Sources */,
				535754FB22694A2E002A6989 /* KeyValueTableViewCell.swift in Sources */,
				0A07AB22242AC66D00EFD47F /* Notification+About.swift in Sources */,
				53211CE92284B9F5007FB785 /* AppConfigurationViewController.swift in Sources */,
				535B6A0E23728049008C248E /* NSNotification+Bot.swift in Sources */,
				53C422B821C476B000A314AD /* DebugTableViewCell.swift in Sources */,
				531587BB22A18C280004E2B1 /* Onboarding+Migrate.swift in Sources */,
				5342426F2368A66F00192293 /* EarlyAccessOnboardingStep.swift in Sources */,
				5357550722694D8C002A6989 /* KeyValueView.swift in Sources */,
				535CD3752266901F0039BCF2 /* BotStatistics.swift in Sources */,
				8D4EC14B23394ABE00D46403 /* NSAttributedString+Truncation.swift in Sources */,
				53BD748C23289BBA0060E47E /* Array+IndexPath.swift in Sources */,
				8D35CEC52347E370004A4191 /* Identity+Bot.swift in Sources */,
				53211CCC227BB653007FB785 /* ImageView.swift in Sources */,
				530F018722DAD0FD007EBAE2 /* Date+Random.swift in Sources */,
				53631EF523A9A1AA009C6999 /* Blob+String.swift in Sources */,
				531587AD229F0DC00004E2B1 /* Onboarding.swift in Sources */,
				0A487103249808E700BCD063 /* PinterestCollectionViewLayout.swift in Sources */,
				531749952370EC7700F4C381 /* UIView+UIImage.swift in Sources */,
				53E29CDF22D7EE1C008A2CB1 /* Hashtag+NSAttributedString.swift in Sources */,
				5372175322FD11B3008A760A /* Bool+YesOrNo.swift in Sources */,
				2334D04521F7786600AB28E2 /* GoBotInternal.swift in Sources */,
				0AF9E09A2461E92100910575 /* AnalyticsService+Conversions.swift in Sources */,
				23676157244F197100A97140 /* KeyValuePaginatedTableViewDataSource.swift in Sources */,
				23E8805E22F894650074D399 /* Collection+RandomSample.swift in Sources */,
				0A64A83724735392009A5EBF /* PushAPIService.swift in Sources */,
				5306F776228F07D00058D67A /* AnalyticsEnums.swift in Sources */,
				23EF5A9E249CDD5400469977 /* TokenStore.swift in Sources */,
				530F01A822DEAE3F007EBAE2 /* ContactsOnboardingStep.swift in Sources */,
				530F01A022DEADB5007EBAE2 /* NameOnboardingStep.swift in Sources */,
				531D0A0D21EAADFB008E40A8 /* Layout.swift in Sources */,
				0A387FF82474E4D800777843 /* NullCrashReporting.swift in Sources */,
				5319258422F9E5EB00B44FA3 /* Date+Elapsed.swift in Sources */,
				531587B2229F33F00004E2B1 /* DebugOnboardingViewController.swift in Sources */,
				53E34202225008FE002BB5F4 /* Notification+Keyboard.swift in Sources */,
				531587B4229F35340004E2B1 /* UITableViewCell+UIActivityIndicator.swift in Sources */,
				53AD3FE122721CAE005228F9 /* KeyValueUpdateable.swift in Sources */,
				8DE093D8234651C4009E505D /* AppButton.swift in Sources */,
				5357023E2373805700140D6C /* BlockButton.swift in Sources */,
				531587B922A0CDFB0004E2B1 /* Onboarding+Follow.swift in Sources */,
				1B5DB7CE24AE598E008DCB81 /* AboutTableViewController.swift in Sources */,
				53E29CCD22D296BA008A2CB1 /* String+HashtagSubstrings.swift in Sources */,
				23EF5AAD249D185E00469977 /* BearerBlockedAPI.swift in Sources */,
				53AD3FD5226FBD91005228F9 /* AppDelegate+UIAppearance.swift in Sources */,
				53E26C6923062AC3009240B2 /* Layout+Fill.swift in Sources */,
				531B92C722D125DA005D5255 /* ChannelsViewController.swift in Sources */,
				0A387FF42474E09200777843 /* Analytics.swift in Sources */,
				536255D523AB16A6001007D0 /* Date+Holidays.swift in Sources */,
				533F4055225FB3B40060B4B9 /* Layout+SpacerView.swift in Sources */,
				53211CDE228250D7007FB785 /* UIView+Stroke.swift in Sources */,
				0A4870FD2498014F00BCD063 /* UICollectionView+Verse.swift in Sources */,
				53C422BA21C4772D00A314AD /* UIViewController+Debug.swift in Sources */,
				8D317ECD2357A37C0009E073 /* UIImageView+Fade.swift in Sources */,
				535754F22268DAB0002A6989 /* BotError.swift in Sources */,
				0AB736BC2457753F000190F8 /* AsynchronousOperation.swift in Sources */,
				535B6A0623712D79008C248E /* UIViewController+Block.swift in Sources */,
				53DF335023A069FF0017566D /* AnalyticsService+Bot.swift in Sources */,
				53362F6A2209108F007264CB /* NetworkKey.swift in Sources */,
				0A56ABDD24E32F8000D30649 /* Star.swift in Sources */,
				53E341F4224D9E3B002BB5F4 /* URL+Identifier.swift in Sources */,
				0ACA5742243CFAEC001C5E37 /* MarkdownStyler.swift in Sources */,
				8DD985D22329B94600FA2F1A /* ThreadInteractionView.swift in Sources */,
				0AF9E0A22465D7A800910575 /* ThreadReplyPaginatedDataSource.swift in Sources */,
				53362F672208C2B3007264CB /* AppController+Lifecycle.swift in Sources */,
				53E29CDD22D7EC6F008A2CB1 /* Hashtag+String.swift in Sources */,
				0AD8D635240EFF8800D87A95 /* RedeemInviteViewController.swift in Sources */,
				53575509226A3113002A6989 /* KeyValueTableViewDataSource.swift in Sources */,
				531B92B122CAC203005D5255 /* PostButtonsView.swift in Sources */,
				531D0A1321EACC0A008E40A8 /* GoBotViewController.swift in Sources */,
				0AAF8C4325C6444B00FD8D0F /* CommunityCellView.swift in Sources */,
				53C2B12C2294E8A50018D0A8 /* AppConfiguration+Keychain.swift in Sources */,
				5314EF8322EB713C0065D02A /* UIView+Shake.swift in Sources */,
				530F019C22DEAD70007EBAE2 /* SplashOnboardingStep.swift in Sources */,
				531749972370EED800F4C381 /* UIView+Superview.swift in Sources */,
				0A41F56A248804D6005BB1DE /* LoadBundleOperation.swift in Sources */,
				0ACE91AE243D74D200EFB4E9 /* ViewDatabaseError+LocalizedError.swift in Sources */,
				53569F3523A85DD700DA291D /* PostTruncatedTextCache.swift in Sources */,
				23D8CE272253DB29001EB7D5 /* Address.swift in Sources */,
				53E26C6F230CC88B009240B2 /* UIDevice+Simulator.swift in Sources */,
				531B92C022CE7CF8005D5255 /* UITableView+VisibleIndexPath.swift in Sources */,
				53AD3FDB2271131B005228F9 /* UIImage+Round.swift in Sources */,
				0AF9E0982461B3BB00910575 /* AnalyticsService+UI.swift in Sources */,
				531EC40C230F6B9E001A25AD /* DebugPostsViewController.swift in Sources */,
				0A65A62E244DEB65004C48C8 /* SupportService.swift in Sources */,
				530F01AE22DEAE86007EBAE2 /* DoneOnboardingStep.swift in Sources */,
				5396A62922444D9D00C57A4B /* UIViewController+Confirm.swift in Sources */,
				8DE093DC234651E1009E505D /* FollowButton.swift in Sources */,
				539246E022A9CCBF00D01EEC /* Person.swift in Sources */,
				53C422B721C476B000A314AD /* DebugTableViewController.swift in Sources */,
				0A64A82324734EC2009A5EBF /* PubAPIService.swift in Sources */,
				53211CE42283717C007FB785 /* Image+UIImage.swift in Sources */,
				53033E9C23831CD1004609F8 /* Onboarding+Status.swift in Sources */,
				53211CE022827B58007FB785 /* UIImage+Resize.swift in Sources */,
				5319EBD722F22BA700EC7583 /* MenuViewController.swift in Sources */,
				0A65A630244DEC5E004C48C8 /* ZendeskSupport.swift in Sources */,
				53631EED23A87474009C6999 /* PostTruncatedTextTableViewDataSourcePrefetching.swift in Sources */,
				0A4870FB2497FFAB00BCD063 /* DiscoverViewController.swift in Sources */,
				5372175122FD0841008A760A /* DataUsageSettingsViewController.swift in Sources */,
				53362F6C22091DD4007264CB /* NetworkKeyViewController.swift in Sources */,
				53F24FB422C70B5200CFCBAA /* AvatarButton.swift in Sources */,
				0A4870F72492BF6700BCD063 /* AsynchronousBlockOperation.swift in Sources */,
				0A1CA4C724EB097B006CAC43 /* PubArray+Constellation.swift in Sources */,
				5369D2A2220B561800A65622 /* FakeBot.swift in Sources */,
				531B92B922CD128F005D5255 /* UITextView+Mention.swift in Sources */,
				533EDBF42389BBE8008B3565 /* Blob+UIColor.swift in Sources */,
				8D180359234F5E77004E30AA /* IconButton.swift in Sources */,
				0A487105249D1B3600BCD063 /* KeyValuePaginatedCollectionViewDelegate.swift in Sources */,
				530F01A222DEADD9007EBAE2 /* PhoneOnboardingStep.swift in Sources */,
				53EAB398239AD0D700DF5530 /* AttributedStringCache.swift in Sources */,
				53E26C4E23022482009240B2 /* AppDelegate+Push.swift in Sources */,
				531B92BD22CD65ED005D5255 /* UIFont+Verse.swift in Sources */,
				5357550B226A3523002A6989 /* UITableView+KeyValue.swift in Sources */,
				530F018A22DADCE7007EBAE2 /* Date+OlderThan.swift in Sources */,
			);
			runOnlyForDeploymentPostprocessing = 0;
		};
/* End PBXSourcesBuildPhase section */

/* Begin PBXTargetDependency section */
		0A38801E2475BB4500777843 /* PBXTargetDependency */ = {
			isa = PBXTargetDependency;
			target = 5344D82A21C4649700704A34 /* Planetary */;
			targetProxy = 0A38801D2475BB4500777843 /* PBXContainerItemProxy */;
		};
		0AD00E7223FC5C66006BF017 /* PBXTargetDependency */ = {
			isa = PBXTargetDependency;
			target = 5344D82A21C4649700704A34 /* Planetary */;
			targetProxy = 0AD00E7123FC5C66006BF017 /* PBXContainerItemProxy */;
		};
		0AD00E7423FC5C71006BF017 /* PBXTargetDependency */ = {
			isa = PBXTargetDependency;
			target = 5344D82A21C4649700704A34 /* Planetary */;
			targetProxy = 0AD00E7323FC5C71006BF017 /* PBXContainerItemProxy */;
		};
/* End PBXTargetDependency section */

/* Begin PBXVariantGroup section */
		0A04D8B62477220F00DD37B7 /* Generated.strings */ = {
			isa = PBXVariantGroup;
			children = (
				0A04D8B72477220F00DD37B7 /* es-uy */,
			);
			name = Generated.strings;
			sourceTree = "<group>";
		};
		0A04D8BA2477260F00DD37B7 /* Generated.strings */ = {
			isa = PBXVariantGroup;
			children = (
				0A04D8BB2477260F00DD37B7 /* es-ar */,
			);
			name = Generated.strings;
			sourceTree = "<group>";
		};
		0A30F86D2589253E002B281D /* Generated.strings */ = {
			isa = PBXVariantGroup;
			children = (
				0A30F86E2589253E002B281D /* pl */,
			);
			name = Generated.strings;
			sourceTree = "<group>";
		};
		0AC10DD9246C43DC00CCA22A /* Generated.strings */ = {
			isa = PBXVariantGroup;
			children = (
				0AC10DDA246C43DC00CCA22A /* es */,
			);
			name = Generated.strings;
			sourceTree = "<group>";
		};
		5344D83721C4649A00704A34 /* LaunchScreen.storyboard */ = {
			isa = PBXVariantGroup;
			children = (
				5344D83821C4649A00704A34 /* Base */,
			);
			name = LaunchScreen.storyboard;
			sourceTree = "<group>";
		};
		8D9143EC230C5F4E0075BC8A /* Generated.strings */ = {
			isa = PBXVariantGroup;
			children = (
				8D9143ED230C5F4E0075BC8A /* en */,
			);
			name = Generated.strings;
			sourceTree = "<group>";
		};
/* End PBXVariantGroup section */

/* Begin XCBuildConfiguration section */
		0A3880202475BB4500777843 /* Debug */ = {
			isa = XCBuildConfiguration;
			baseConfigurationReference = 0ABCBC772477036E0009036D /* UITests.debug.xcconfig */;
			buildSettings = {
				CLANG_ENABLE_MODULES = YES;
				CODE_SIGN_STYLE = Automatic;
				DEBUG_INFORMATION_FORMAT = dwarf;
				DEVELOPMENT_TEAM = GZCZBKH7MY;
				INFOPLIST_FILE = UITests/Info.plist;
				IPHONEOS_DEPLOYMENT_TARGET = 13.4;
				LD_RUNPATH_SEARCH_PATHS = (
					"$(inherited)",
					"@executable_path/Frameworks",
					"@loader_path/Frameworks",
				);
				PRODUCT_BUNDLE_IDENTIFIER = com.planetary.UITests;
				PRODUCT_NAME = "$(TARGET_NAME)";
				SWIFT_VERSION = 5.0;
				TARGETED_DEVICE_FAMILY = "1,2";
				TEST_TARGET_NAME = Planetary;
			};
			name = Debug;
		};
		0A3880212475BB4500777843 /* Release */ = {
			isa = XCBuildConfiguration;
			baseConfigurationReference = EE548701EF0ED66197A51204 /* Pods-UITests.release.xcconfig */;
			buildSettings = {
				CLANG_ENABLE_MODULES = YES;
				CODE_SIGN_STYLE = Automatic;
				DEVELOPMENT_TEAM = GZCZBKH7MY;
				INFOPLIST_FILE = UITests/Info.plist;
				IPHONEOS_DEPLOYMENT_TARGET = 13.4;
				LD_RUNPATH_SEARCH_PATHS = (
					"$(inherited)",
					"@executable_path/Frameworks",
					"@loader_path/Frameworks",
				);
				PRODUCT_BUNDLE_IDENTIFIER = com.planetary.UITests;
				PRODUCT_NAME = "$(TARGET_NAME)";
				SWIFT_VERSION = 5.0;
				TARGETED_DEVICE_FAMILY = "1,2";
				TEST_TARGET_NAME = Planetary;
			};
			name = Release;
		};
		5308168B21C46A53005C48ED /* Debug */ = {
			isa = XCBuildConfiguration;
			baseConfigurationReference = 0AD00E6D23FB33AA006BF017 /* UnitTests.debug.xcconfig */;
			buildSettings = {
				CODE_SIGN_STYLE = Automatic;
				DEVELOPMENT_TEAM = GZCZBKH7MY;
				FRAMEWORK_SEARCH_PATHS = (
					"$(inherited)",
					"$(PROJECT_DIR)",
				);
				INFOPLIST_FILE = "$(SRCROOT)/UnitTests/Info.plist";
				LD_RUNPATH_SEARCH_PATHS = (
					"$(inherited)",
					"@executable_path/Frameworks",
					"@loader_path/Frameworks",
				);
				OTHER_LDFLAGS = (
					"$(inherited)",
					"-framework",
					"\"KeychainSwift\"",
					"-framework",
					"\"Multipart\"",
					"-framework",
					"\"SQLite\"",
					"-lssb-go",
				);
				PRODUCT_BUNDLE_IDENTIFIER = com.planetary.ios.UnitTests;
				PRODUCT_NAME = "$(TARGET_NAME)";
				TARGETED_DEVICE_FAMILY = "1,2";
			};
			name = Debug;
		};
		5308168C21C46A53005C48ED /* Release */ = {
			isa = XCBuildConfiguration;
			baseConfigurationReference = 0AD00E6E23FB33B5006BF017 /* UnitTests.release.xcconfig */;
			buildSettings = {
				CODE_SIGN_STYLE = Automatic;
				DEVELOPMENT_TEAM = GZCZBKH7MY;
				FRAMEWORK_SEARCH_PATHS = (
					"$(inherited)",
					"$(PROJECT_DIR)",
				);
				INFOPLIST_FILE = "$(SRCROOT)/UnitTests/Info.plist";
				LD_RUNPATH_SEARCH_PATHS = (
					"$(inherited)",
					"@executable_path/Frameworks",
					"@loader_path/Frameworks",
				);
				OTHER_LDFLAGS = (
					"$(inherited)",
					"-framework",
					"\"KeychainSwift\"",
					"-framework",
					"\"Multipart\"",
					"-framework",
					"\"SQLite\"",
					"-lssb-go",
				);
				PRODUCT_BUNDLE_IDENTIFIER = com.planetary.ios.UnitTests;
				PRODUCT_NAME = "$(TARGET_NAME)";
				TARGETED_DEVICE_FAMILY = "1,2";
			};
			name = Release;
		};
		5308169721C46A6E005C48ED /* Debug */ = {
			isa = XCBuildConfiguration;
			baseConfigurationReference = 0AD00E6923FB3344006BF017 /* APITests.debug.xcconfig */;
			buildSettings = {
				CODE_SIGN_STYLE = Automatic;
				DEVELOPMENT_TEAM = GZCZBKH7MY;
				FRAMEWORK_SEARCH_PATHS = (
					"$(inherited)",
					"$(PROJECT_DIR)",
				);
				INFOPLIST_FILE = "$(SRCROOT)/APITests/Info.plist";
				LD_RUNPATH_SEARCH_PATHS = (
					"$(inherited)",
					"@executable_path/Frameworks",
					"@loader_path/Frameworks",
				);
				OTHER_LDFLAGS = (
					"$(inherited)",
					"-framework",
					"\"KeychainSwift\"",
					"-framework",
					"\"PhoneNumberKit\"",
					"-framework",
					"\"SQLite\"",
					"-lssb-go",
				);
				OTHER_SWIFT_FLAGS = "$(inherited) \"-D\" \"COCOAPODS\"";
				PRODUCT_BUNDLE_IDENTIFIER = com.planetary.ios.APITests;
				PRODUCT_NAME = "$(TARGET_NAME)";
				SWIFT_OBJC_BRIDGING_HEADER = "${PROJECT_DIR}/Source/GoBot/GoBotBridge.h";
				TARGETED_DEVICE_FAMILY = "1,2";
			};
			name = Debug;
		};
		5308169821C46A6E005C48ED /* Release */ = {
			isa = XCBuildConfiguration;
			baseConfigurationReference = 0AD00E6A23FB3351006BF017 /* APITests.release.xcconfig */;
			buildSettings = {
				CODE_SIGN_STYLE = Automatic;
				DEVELOPMENT_TEAM = GZCZBKH7MY;
				FRAMEWORK_SEARCH_PATHS = (
					"$(inherited)",
					"$(PROJECT_DIR)",
				);
				INFOPLIST_FILE = "$(SRCROOT)/APITests/Info.plist";
				LD_RUNPATH_SEARCH_PATHS = (
					"$(inherited)",
					"@executable_path/Frameworks",
					"@loader_path/Frameworks",
				);
				OTHER_LDFLAGS = (
					"$(inherited)",
					"-framework",
					"\"KeychainSwift\"",
					"-framework",
					"\"PhoneNumberKit\"",
					"-framework",
					"\"SQLite\"",
					"-lssb-go",
				);
				OTHER_SWIFT_FLAGS = "$(inherited) \"-D\" \"COCOAPODS\"";
				PRODUCT_BUNDLE_IDENTIFIER = com.planetary.ios.APITests;
				PRODUCT_NAME = "$(TARGET_NAME)";
				SWIFT_OBJC_BRIDGING_HEADER = "${PROJECT_DIR}/Source/GoBot/GoBotBridge.h";
				TARGETED_DEVICE_FAMILY = "1,2";
			};
			name = Release;
		};
		5344D83B21C4649A00704A34 /* Debug */ = {
			isa = XCBuildConfiguration;
			buildSettings = {
				ALWAYS_SEARCH_USER_PATHS = NO;
				CLANG_ANALYZER_LOCALIZABILITY_NONLOCALIZED = YES;
				CLANG_ANALYZER_NONNULL = YES;
				CLANG_ANALYZER_NUMBER_OBJECT_CONVERSION = YES_AGGRESSIVE;
				CLANG_CXX_LANGUAGE_STANDARD = "gnu++14";
				CLANG_CXX_LIBRARY = "libc++";
				CLANG_ENABLE_OBJC_ARC = YES;
				CLANG_ENABLE_OBJC_WEAK = YES;
				CLANG_WARN_BLOCK_CAPTURE_AUTORELEASING = YES;
				CLANG_WARN_BOOL_CONVERSION = YES;
				CLANG_WARN_COMMA = YES;
				CLANG_WARN_CONSTANT_CONVERSION = YES;
				CLANG_WARN_DEPRECATED_OBJC_IMPLEMENTATIONS = YES;
				CLANG_WARN_DIRECT_OBJC_ISA_USAGE = YES_ERROR;
				CLANG_WARN_DOCUMENTATION_COMMENTS = YES;
				CLANG_WARN_EMPTY_BODY = YES;
				CLANG_WARN_ENUM_CONVERSION = YES;
				CLANG_WARN_INFINITE_RECURSION = YES;
				CLANG_WARN_INT_CONVERSION = YES;
				CLANG_WARN_NON_LITERAL_NULL_CONVERSION = YES;
				CLANG_WARN_OBJC_IMPLICIT_RETAIN_SELF = YES;
				CLANG_WARN_OBJC_LITERAL_CONVERSION = YES;
				CLANG_WARN_OBJC_ROOT_CLASS = YES_ERROR;
				CLANG_WARN_RANGE_LOOP_ANALYSIS = YES;
				CLANG_WARN_STRICT_PROTOTYPES = YES;
				CLANG_WARN_SUSPICIOUS_MOVE = YES;
				CLANG_WARN_UNGUARDED_AVAILABILITY = YES_AGGRESSIVE;
				CLANG_WARN_UNREACHABLE_CODE = YES;
				CLANG_WARN__DUPLICATE_METHOD_MATCH = YES;
				CODE_SIGN_IDENTITY = "iPhone Developer";
				COPY_PHASE_STRIP = NO;
				DEBUG_INFORMATION_FORMAT = "dwarf-with-dsym";
				ENABLE_STRICT_OBJC_MSGSEND = YES;
				ENABLE_TESTABILITY = YES;
				GCC_C_LANGUAGE_STANDARD = gnu11;
				GCC_DYNAMIC_NO_PIC = NO;
				GCC_NO_COMMON_BLOCKS = YES;
				GCC_OPTIMIZATION_LEVEL = 0;
				GCC_PREPROCESSOR_DEFINITIONS = (
					"DEBUG=1",
					"$(inherited)",
				);
				GCC_WARN_64_TO_32_BIT_CONVERSION = YES;
				GCC_WARN_ABOUT_RETURN_TYPE = YES_ERROR;
				GCC_WARN_UNDECLARED_SELECTOR = YES;
				GCC_WARN_UNINITIALIZED_AUTOS = YES_AGGRESSIVE;
				GCC_WARN_UNUSED_FUNCTION = YES;
				GCC_WARN_UNUSED_VARIABLE = YES;
				IPHONEOS_DEPLOYMENT_TARGET = 12.1;
				MTL_ENABLE_DEBUG_INFO = INCLUDE_SOURCE;
				MTL_FAST_MATH = YES;
				ONLY_ACTIVE_ARCH = YES;
				SDKROOT = iphoneos;
				SWIFT_ACTIVE_COMPILATION_CONDITIONS = DEBUG;
				SWIFT_OPTIMIZATION_LEVEL = "-Onone";
				SWIFT_VERSION = 5.0;
			};
			name = Debug;
		};
		5344D83C21C4649A00704A34 /* Release */ = {
			isa = XCBuildConfiguration;
			buildSettings = {
				ALWAYS_SEARCH_USER_PATHS = NO;
				CLANG_ANALYZER_LOCALIZABILITY_NONLOCALIZED = YES;
				CLANG_ANALYZER_NONNULL = YES;
				CLANG_ANALYZER_NUMBER_OBJECT_CONVERSION = YES_AGGRESSIVE;
				CLANG_CXX_LANGUAGE_STANDARD = "gnu++14";
				CLANG_CXX_LIBRARY = "libc++";
				CLANG_ENABLE_OBJC_ARC = YES;
				CLANG_ENABLE_OBJC_WEAK = YES;
				CLANG_WARN_BLOCK_CAPTURE_AUTORELEASING = YES;
				CLANG_WARN_BOOL_CONVERSION = YES;
				CLANG_WARN_COMMA = YES;
				CLANG_WARN_CONSTANT_CONVERSION = YES;
				CLANG_WARN_DEPRECATED_OBJC_IMPLEMENTATIONS = YES;
				CLANG_WARN_DIRECT_OBJC_ISA_USAGE = YES_ERROR;
				CLANG_WARN_DOCUMENTATION_COMMENTS = YES;
				CLANG_WARN_EMPTY_BODY = YES;
				CLANG_WARN_ENUM_CONVERSION = YES;
				CLANG_WARN_INFINITE_RECURSION = YES;
				CLANG_WARN_INT_CONVERSION = YES;
				CLANG_WARN_NON_LITERAL_NULL_CONVERSION = YES;
				CLANG_WARN_OBJC_IMPLICIT_RETAIN_SELF = YES;
				CLANG_WARN_OBJC_LITERAL_CONVERSION = YES;
				CLANG_WARN_OBJC_ROOT_CLASS = YES_ERROR;
				CLANG_WARN_RANGE_LOOP_ANALYSIS = YES;
				CLANG_WARN_STRICT_PROTOTYPES = YES;
				CLANG_WARN_SUSPICIOUS_MOVE = YES;
				CLANG_WARN_UNGUARDED_AVAILABILITY = YES_AGGRESSIVE;
				CLANG_WARN_UNREACHABLE_CODE = YES;
				CLANG_WARN__DUPLICATE_METHOD_MATCH = YES;
				CODE_SIGN_IDENTITY = "iPhone Developer";
				COPY_PHASE_STRIP = NO;
				DEBUG_INFORMATION_FORMAT = "dwarf-with-dsym";
				ENABLE_NS_ASSERTIONS = NO;
				ENABLE_STRICT_OBJC_MSGSEND = YES;
				GCC_C_LANGUAGE_STANDARD = gnu11;
				GCC_NO_COMMON_BLOCKS = YES;
				GCC_WARN_64_TO_32_BIT_CONVERSION = YES;
				GCC_WARN_ABOUT_RETURN_TYPE = YES_ERROR;
				GCC_WARN_UNDECLARED_SELECTOR = YES;
				GCC_WARN_UNINITIALIZED_AUTOS = YES_AGGRESSIVE;
				GCC_WARN_UNUSED_FUNCTION = YES;
				GCC_WARN_UNUSED_VARIABLE = YES;
				IPHONEOS_DEPLOYMENT_TARGET = 12.1;
				MTL_ENABLE_DEBUG_INFO = NO;
				MTL_FAST_MATH = YES;
				SDKROOT = iphoneos;
				SWIFT_ACTIVE_COMPILATION_CONDITIONS = RELEASE;
				SWIFT_COMPILATION_MODE = wholemodule;
				SWIFT_OPTIMIZATION_LEVEL = "-O";
				SWIFT_VERSION = 5.0;
				VALIDATE_PRODUCT = YES;
			};
			name = Release;
		};
		5344D83E21C4649A00704A34 /* Debug */ = {
			isa = XCBuildConfiguration;
			baseConfigurationReference = 0AD00E6723FB3318006BF017 /* Planetary.debug.xcconfig */;
			buildSettings = {
				ASSETCATALOG_COMPILER_APPICON_NAME = AppIcon;
				CODE_SIGN_ENTITLEMENTS = Resources/FBTT.entitlements;
				CODE_SIGN_STYLE = Automatic;
				CURRENT_PROJECT_VERSION = 254;
				DEVELOPMENT_TEAM = GZCZBKH7MY;
				ENABLE_BITCODE = NO;
				FRAMEWORK_SEARCH_PATHS = (
					"$(inherited)",
					"$(PROJECT_DIR)",
					"$(PROJECT_DIR)/Carthage/Build/iOS",
				);
				INFOPLIST_FILE = "$(SRCROOT)/Resources/Info.plist";
				IPHONEOS_DEPLOYMENT_TARGET = 13.0;
				LD_RUNPATH_SEARCH_PATHS = (
					"$(inherited)",
					"@executable_path/Frameworks",
				);
				MACOSX_DEPLOYMENT_TARGET = 10.14;
				MARKETING_VERSION = 1.0.2;
				OTHER_LDFLAGS = (
					"$(inherited)",
					"-framework",
					"\"KeychainSwift\"",
					"-framework",
					"\"Mixpanel\"",
					"-framework",
					"\"PhoneNumberKit\"",
					"-framework",
					"\"SQLite\"",
					"-framework",
					"\"SVProgressHUD\"",
					"-lssb-go",
				);
				SDKROOT = iphoneos;
				SUPPORTED_PLATFORMS = "iphonesimulator iphoneos";
				SUPPORTS_MACCATALYST = YES;
				SWIFT_OPTIMIZATION_LEVEL = "-Onone";
				TARGETED_DEVICE_FAMILY = "1,2";
			};
			name = Debug;
		};
		5344D83F21C4649A00704A34 /* Release */ = {
			isa = XCBuildConfiguration;
			baseConfigurationReference = 0AD00E6823FB332A006BF017 /* Planetary.release.xcconfig */;
			buildSettings = {
				ASSETCATALOG_COMPILER_APPICON_NAME = AppIcon;
				CODE_SIGN_ENTITLEMENTS = Resources/FBTT.entitlements;
				CODE_SIGN_STYLE = Automatic;
				CURRENT_PROJECT_VERSION = 254;
				DEVELOPMENT_TEAM = GZCZBKH7MY;
				ENABLE_BITCODE = NO;
				FRAMEWORK_SEARCH_PATHS = (
					"$(inherited)",
					"$(PROJECT_DIR)",
					"$(PROJECT_DIR)/Carthage/Build/iOS",
				);
				INFOPLIST_FILE = "$(SRCROOT)/Resources/Info.plist";
				IPHONEOS_DEPLOYMENT_TARGET = 13.0;
				LD_RUNPATH_SEARCH_PATHS = (
					"$(inherited)",
					"@executable_path/Frameworks",
				);
				MACOSX_DEPLOYMENT_TARGET = 10.14;
				MARKETING_VERSION = 1.0.2;
				OTHER_LDFLAGS = (
					"$(inherited)",
					"-framework",
					"\"KeychainSwift\"",
					"-framework",
					"\"Mixpanel\"",
					"-framework",
					"\"PhoneNumberKit\"",
					"-framework",
					"\"SQLite\"",
					"-framework",
					"\"SVProgressHUD\"",
					"-lssb-go",
				);
				SDKROOT = iphoneos;
				SUPPORTED_PLATFORMS = "iphonesimulator iphoneos";
				SUPPORTS_MACCATALYST = YES;
				TARGETED_DEVICE_FAMILY = "1,2";
			};
			name = Release;
		};
/* End XCBuildConfiguration section */

/* Begin XCConfigurationList section */
		0A38801F2475BB4500777843 /* Build configuration list for PBXNativeTarget "UITests" */ = {
			isa = XCConfigurationList;
			buildConfigurations = (
				0A3880202475BB4500777843 /* Debug */,
				0A3880212475BB4500777843 /* Release */,
			);
			defaultConfigurationIsVisible = 0;
			defaultConfigurationName = Release;
		};
		5308168A21C46A53005C48ED /* Build configuration list for PBXNativeTarget "UnitTests" */ = {
			isa = XCConfigurationList;
			buildConfigurations = (
				5308168B21C46A53005C48ED /* Debug */,
				5308168C21C46A53005C48ED /* Release */,
			);
			defaultConfigurationIsVisible = 0;
			defaultConfigurationName = Release;
		};
		5308169621C46A6E005C48ED /* Build configuration list for PBXNativeTarget "APITests" */ = {
			isa = XCConfigurationList;
			buildConfigurations = (
				5308169721C46A6E005C48ED /* Debug */,
				5308169821C46A6E005C48ED /* Release */,
			);
			defaultConfigurationIsVisible = 0;
			defaultConfigurationName = Release;
		};
		5344D82621C4649700704A34 /* Build configuration list for PBXProject "Planetary" */ = {
			isa = XCConfigurationList;
			buildConfigurations = (
				5344D83B21C4649A00704A34 /* Debug */,
				5344D83C21C4649A00704A34 /* Release */,
			);
			defaultConfigurationIsVisible = 0;
			defaultConfigurationName = Release;
		};
		5344D83D21C4649A00704A34 /* Build configuration list for PBXNativeTarget "Planetary" */ = {
			isa = XCConfigurationList;
			buildConfigurations = (
				5344D83E21C4649A00704A34 /* Debug */,
				5344D83F21C4649A00704A34 /* Release */,
			);
			defaultConfigurationIsVisible = 0;
			defaultConfigurationName = Release;
		};
/* End XCConfigurationList section */
	};
	rootObject = 5344D82321C4649700704A34 /* Project object */;
}<|MERGE_RESOLUTION|>--- conflicted
+++ resolved
@@ -286,12 +286,9 @@
 		23EF5AAF249D185E00469977 /* BearerBlockedAPI.swift in Sources */ = {isa = PBXBuildFile; fileRef = 23EF5AAC249D185E00469977 /* BearerBlockedAPI.swift */; };
 		23EF5AB0249D185E00469977 /* BearerBlockedAPI.swift in Sources */ = {isa = PBXBuildFile; fileRef = 23EF5AAC249D185E00469977 /* BearerBlockedAPI.swift */; };
 		2D009BF924550868001351CB /* EveryoneViewController.swift in Sources */ = {isa = PBXBuildFile; fileRef = 2D009BF824550868001351CB /* EveryoneViewController.swift */; };
-<<<<<<< HEAD
 		2D7FE7E5258D076400356677 /* PostHogAnalytics.swift in Sources */ = {isa = PBXBuildFile; fileRef = 2D7FE7E4258D076400356677 /* PostHogAnalytics.swift */; };
 		2D7FE7E6258D076400356677 /* PostHogAnalytics.swift in Sources */ = {isa = PBXBuildFile; fileRef = 2D7FE7E4258D076400356677 /* PostHogAnalytics.swift */; };
-=======
 		2D16330E25C72D1B00E68CBE /* DirectoryOnboardingStep.swift in Sources */ = {isa = PBXBuildFile; fileRef = 2D16330D25C72D1B00E68CBE /* DirectoryOnboardingStep.swift */; };
->>>>>>> b698b930
 		53033E9A237F682F004609F8 /* ResumeOnboardingStep.swift in Sources */ = {isa = PBXBuildFile; fileRef = 53033E99237F682F004609F8 /* ResumeOnboardingStep.swift */; };
 		53033E9C23831CD1004609F8 /* Onboarding+Status.swift in Sources */ = {isa = PBXBuildFile; fileRef = 53033E9B23831CD1004609F8 /* Onboarding+Status.swift */; };
 		53033E9F2383322B004609F8 /* Onboarding+AppConfiguration.swift in Sources */ = {isa = PBXBuildFile; fileRef = 53033E9E2383322B004609F8 /* Onboarding+AppConfiguration.swift */; };
@@ -919,11 +916,8 @@
 		23EF5AA7249D177F00469977 /* BlockedAPI.swift */ = {isa = PBXFileReference; lastKnownFileType = sourcecode.swift; path = BlockedAPI.swift; sourceTree = "<group>"; };
 		23EF5AAC249D185E00469977 /* BearerBlockedAPI.swift */ = {isa = PBXFileReference; lastKnownFileType = sourcecode.swift; path = BearerBlockedAPI.swift; sourceTree = "<group>"; };
 		2D009BF824550868001351CB /* EveryoneViewController.swift */ = {isa = PBXFileReference; lastKnownFileType = sourcecode.swift; path = EveryoneViewController.swift; sourceTree = "<group>"; };
-<<<<<<< HEAD
 		2D7FE7E4258D076400356677 /* PostHogAnalytics.swift */ = {isa = PBXFileReference; lastKnownFileType = sourcecode.swift; path = PostHogAnalytics.swift; sourceTree = "<group>"; };
-=======
 		2D16330D25C72D1B00E68CBE /* DirectoryOnboardingStep.swift */ = {isa = PBXFileReference; lastKnownFileType = sourcecode.swift; path = DirectoryOnboardingStep.swift; sourceTree = "<group>"; };
->>>>>>> b698b930
 		316D716D251CC0B347E630DA /* Pods-Planetary.appstore.xcconfig */ = {isa = PBXFileReference; includeInIndex = 1; lastKnownFileType = text.xcconfig; name = "Pods-Planetary.appstore.xcconfig"; path = "Pods/Target Support Files/Pods-Planetary/Pods-Planetary.appstore.xcconfig"; sourceTree = "<group>"; };
 		3C118088E10BAE1C911EDE02 /* Pods_FBTTUITests.framework */ = {isa = PBXFileReference; explicitFileType = wrapper.framework; includeInIndex = 0; path = Pods_FBTTUITests.framework; sourceTree = BUILT_PRODUCTS_DIR; };
 		4468B60D82AA8885DDD68F4A /* Pods-UnitTests.release.xcconfig */ = {isa = PBXFileReference; includeInIndex = 1; lastKnownFileType = text.xcconfig; name = "Pods-UnitTests.release.xcconfig"; path = "Pods/Target Support Files/Pods-UnitTests/Pods-UnitTests.release.xcconfig"; sourceTree = "<group>"; };
