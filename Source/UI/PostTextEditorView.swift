--- conflicted
+++ resolved
@@ -23,12 +23,8 @@
         view.delegate = self.mentionDelegate
         view.font = font
         view.textColor = UIColor.text.default
-<<<<<<< HEAD
-        view.textContainerInset = UIEdgeInsets.default
-=======
         view.contentInset = UIEdgeInsets.default
         view.textContainerInset = UIEdgeInsets.defaultText
->>>>>>> d719caec
         return view
     }()
 
@@ -38,12 +34,8 @@
         view.font = font
         view.textColor = UIColor.text.default
         view.alpha = 0
-<<<<<<< HEAD
-        view.textContainerInset = UIEdgeInsets.default
-=======
         view.contentInset = UIEdgeInsets.default
         view.textContainerInset = UIEdgeInsets.defaultText
->>>>>>> d719caec
         view.isEditable = false
         return view
     }()
