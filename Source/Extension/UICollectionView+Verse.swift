--- conflicted
+++ resolved
@@ -11,10 +11,7 @@
 extension UICollectionView {
     
     func scrollToTop(animated: Bool = true) {
-<<<<<<< HEAD
-=======
         //let point = CGPoint(x: 0, y: -self.contentInset.top)
->>>>>>> d719caec
         let point = CGPoint(x: -self.contentInset.left, y: -self.contentInset.top)
         DispatchQueue.main.async {
             self.setContentOffset(point, animated: animated)
